--- conflicted
+++ resolved
@@ -2118,19 +2118,11 @@
 	 */
 	if (s->chanid == -1)
 		fatal("no channel for session %d", s->self);
-<<<<<<< HEAD
-	channel_set_fds(ssh, s->chanid,
-	    fdout, fdin, fderr,
-	    ignore_fderr ? CHAN_EXTENDED_IGNORE : CHAN_EXTENDED_READ,
-	    1, is_tty,
-	    options.hpn_disabled ? CHAN_SES_WINDOW_DEFAULT : options.hpn_buffer_size);
-=======
         channel_set_fds(ssh, s->chanid,
 			fdout, fdin, fderr,
 			ignore_fderr ? CHAN_EXTENDED_IGNORE : CHAN_EXTENDED_READ,
 			1, is_tty,
-            options.hpn_disabled ? CHAN_SES_WINDOW_DEFAULT : options.hpn_buffer_size);
->>>>>>> 6bb92b0d
+			options.hpn_disabled ? CHAN_SES_WINDOW_DEFAULT : options.hpn_buffer_size);
 }
 
 /*
