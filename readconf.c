--- conflicted
+++ resolved
@@ -164,15 +164,11 @@
 	oServerAliveInterval, oServerAliveCountMax, oIdentitiesOnly,
 	oSendEnv, oControlPath, oControlMaster, oControlPersist,
 	oHashKnownHosts,
-<<<<<<< HEAD
 	oTunnel, oTunnelDevice,
-	oLocalCommand, oPermitLocalCommand, oRemoteCommand,
-=======
-	oTunnel, oTunnelDevice, oLocalCommand, oPermitLocalCommand,
+	oLocalCommand, oPermitLocalCommand, oRemoteCommand, 
 	oNoneEnabled, oNoneSwitch,
 	oDisableMTAES,
 	oTcpRcvBufPoll, oTcpRcvBuf, oHPNDisabled, oHPNBufferSize,
->>>>>>> 4f918482
 	oVisualHostKey,
 	oKexAlgorithms, oIPQoS, oRequestTTY, oIgnoreUnknown, oProxyUseFdpass,
 	oCanonicalDomains, oCanonicalizeHostname, oCanonicalizeMaxDots,
@@ -1228,26 +1224,10 @@
 		intptr = &options->connection_attempts;
 		goto parse_int;
 
-<<<<<<< HEAD
-=======
 	case oTcpRcvBuf:
 		intptr = &options->tcp_rcv_buf;
 		goto parse_int;
 
-	case oCipher:
-		intptr = &options->cipher;
-		arg = strdelim(&s);
-		if (!arg || *arg == '\0')
-			fatal("%.200s line %d: Missing argument.", filename, linenum);
-		value = cipher_number(arg);
-		if (value == -1)
-			fatal("%.200s line %d: Bad cipher '%s'.",
-			    filename, linenum, arg ? arg : "<NONE>");
-		if (*activep && *intptr == -1)
-			*intptr = value;
-		break;
-
->>>>>>> 4f918482
 	case oCiphers:
 		arg = strdelim(&s);
 		if (!arg || *arg == '\0')
