--- conflicted
+++ resolved
@@ -140,16 +140,8 @@
 
 #define COPY_BUFLEN	16384
 
-<<<<<<< HEAD
-/* uncomment for debugging */
-/* #define DEBUG */
-
-int do_cmd(char *host, char *remuser, int port, char *cmd, int *fdin, int *fdout);
-int do_cmd2(char *host, char *remuser, int port, char *cmd, int fdin, int fdout);
-=======
 int do_cmd(char *, char *, char *, int, int, char *, int *, int *, pid_t *);
 int do_cmd2(char *, char *, int, char *, int, int);
->>>>>>> e1a59618
 
 /* Struct for addargs */
 arglist args;
@@ -351,14 +343,9 @@
 		addargs(&args, "--");
 		addargs(&args, "%s", host);
 		addargs(&args, "%s", cmd);
-<<<<<<< HEAD
-		execvp(ssh_program, args.list);
-		perror(ssh_program);
-=======
 
 		execvp(program, args.list);
 		perror(program);
->>>>>>> e1a59618
 		exit(1);
 	} else if (*pid == -1) {
 		fatal("fork: %s", strerror(errno));
@@ -450,15 +437,11 @@
 #define	CMDNEEDS	64
 char cmd[CMDNEEDS];		/* must hold "rcp -r -p -d\0" */
 
-<<<<<<< HEAD
-/* forward declarations */
-=======
 enum scp_mode_e {
 	MODE_SCP,
 	MODE_SFTP
 };
 
->>>>>>> e1a59618
 int response(void);
 void rsource(char *, struct stat *);
 void sink(int, char *[], const char *);
@@ -522,11 +505,7 @@
 
 	fflag = Tflag = tflag = 0;
 	while ((ch = getopt(argc, argv,
-<<<<<<< HEAD
-	    "12346ABCTdfpqrtvRF:J:P:S:c:i:l:o:s:")) != -1) {
-=======
-	    "12346ABCTdfOpqRrstvD:F:J:M:P:S:c:i:l:o:")) != -1) {
->>>>>>> e1a59618
+	    "12346ABCTdfOpqRrstvZz:D:F:J:M:P:S:c:i:l:o:")) != -1) {
 		switch (ch) {
 		/* User-visible flags. */
 		case '1':
@@ -593,7 +572,7 @@
 		case 'S':
 			ssh_program = xstrdup(optarg);
 			break;
-		case 's':
+		case 'z':
 			remote_path = xstrdup(optarg);
 			break;
 		case 'v':
@@ -610,7 +589,7 @@
 			addargs(&remote_remote_args, "-q");
 			showprogress = 0;
 			break;
-		case 'R':
+		case 'Z':
 			resume_flag = 1;
 			break;
 
@@ -1308,7 +1287,6 @@
 	free(src);
 }
 
-<<<<<<< HEAD
 /* calculate the hash of a file up to length bytes
  * this is used to determine if remote and local file
  * fragments match. There may be a more efficient process for the hashing 
@@ -1373,7 +1351,7 @@
 	((sizeof(type) == 4 && (val) > INT32_MAX) || \
 	 (sizeof(type) == 8 && (val) > INT64_MAX) || \
 	 (sizeof(type) != 4 && sizeof(type) != 8))
-=======
+
 /* Prepare remote path, handling ~ by assuming cwd is the homedir */
 static char *
 prepare_remote_path(struct sftp_conn *conn, const char *path)
@@ -1432,7 +1410,6 @@
 	free(abs_dst);
 	free(target);
 }
->>>>>>> e1a59618
 
 void
 source(int argc, char **argv)
@@ -1734,8 +1711,6 @@
 	(void) response();
 }
 
-<<<<<<< HEAD
-=======
 void
 sink_sftp(int argc, char *dst, const char *src, struct sftp_conn *conn)
 {
@@ -1817,7 +1792,7 @@
 	 (sizeof(type) == 8 && (val) > INT64_MAX) || \
 	 (sizeof(type) != 4 && sizeof(type) != 8))
 
->>>>>>> e1a59618
+
 void
 sink(int argc, char **argv, const char *src)
 {
@@ -2596,15 +2571,10 @@
 usage(void)
 {
 	(void) fprintf(stderr,
-<<<<<<< HEAD
-	    "usage: scp [-346ABCpqrTvR] [-c cipher] [-F ssh_config] [-i identity_file]\n"
-	    "            [-J destination] [-l limit] [-o ssh_option] [-P port]\n"
-	    "            [-S program] [-s filepath of remote scp] source ... target\n");
-=======
-	    "usage: scp [-346ABCOpqRrsTv] [-c cipher] [-D sftp_server_path] [-F ssh_config]\n"
+	    "usage: scp [-346ABCOpqRrsTvZ] [-c cipher] [-D sftp_server_path] [-F ssh_config]\n"
 	    "           [-i identity_file] [-J destination] [-l limit]\n"
-	    "           [-o ssh_option] [-P port] [-S program] source ... target\n");
->>>>>>> e1a59618
+	    "           [-o ssh_option] [-P port] [-z filepath of remote scp]" 
+	    "           [-S program] source ... target\n");
 	exit(1);
 }
 
@@ -2744,7 +2714,6 @@
 		exit(1);
 }
 
-<<<<<<< HEAD
 void rand_str(char *dest, size_t length) {
 	char charset[] = "0123456789"
 		"abcdefghijklmnopqrstuvwxyz"
@@ -2755,7 +2724,8 @@
 		*dest++ = charset[index];
 	}
 	*dest = '\0';
-=======
+}
+
 void
 cleanup_exit(int i)
 {
@@ -2772,5 +2742,4 @@
 	if (do_cmd_pid2 > 0)
 		waitpid(do_cmd_pid2, NULL, 0);
 	exit(i);
->>>>>>> e1a59618
 }