/* $OpenBSD: channels.c,v 1.413 2022/02/17 10:58:27 djm Exp $ */
/*
 * Author: Tatu Ylonen <ylo@cs.hut.fi>
 * Copyright (c) 1995 Tatu Ylonen <ylo@cs.hut.fi>, Espoo, Finland
 *                    All rights reserved
 * This file contains functions for generic socket connection forwarding.
 * There is also code for initiating connection forwarding for X11 connections,
 * arbitrary tcp/ip connections, and the authentication agent connection.
 *
 * As far as I am concerned, the code I have written for this software
 * can be used freely for any purpose.  Any derived versions of this
 * software must be clearly marked as such, and if the derived work is
 * incompatible with the protocol description in the RFC file, it must be
 * called by a name other than "ssh" or "Secure Shell".
 *
 * SSH2 support added by Markus Friedl.
 * Copyright (c) 1999, 2000, 2001, 2002 Markus Friedl.  All rights reserved.
 * Copyright (c) 1999 Dug Song.  All rights reserved.
 * Copyright (c) 1999 Theo de Raadt.  All rights reserved.
 *
 * Redistribution and use in source and binary forms, with or without
 * modification, are permitted provided that the following conditions
 * are met:
 * 1. Redistributions of source code must retain the above copyright
 *    notice, this list of conditions and the following disclaimer.
 * 2. Redistributions in binary form must reproduce the above copyright
 *    notice, this list of conditions and the following disclaimer in the
 *    documentation and/or other materials provided with the distribution.
 *
 * THIS SOFTWARE IS PROVIDED BY THE AUTHOR ``AS IS'' AND ANY EXPRESS OR
 * IMPLIED WARRANTIES, INCLUDING, BUT NOT LIMITED TO, THE IMPLIED WARRANTIES
 * OF MERCHANTABILITY AND FITNESS FOR A PARTICULAR PURPOSE ARE DISCLAIMED.
 * IN NO EVENT SHALL THE AUTHOR BE LIABLE FOR ANY DIRECT, INDIRECT,
 * INCIDENTAL, SPECIAL, EXEMPLARY, OR CONSEQUENTIAL DAMAGES (INCLUDING, BUT
 * NOT LIMITED TO, PROCUREMENT OF SUBSTITUTE GOODS OR SERVICES; LOSS OF USE,
 * DATA, OR PROFITS; OR BUSINESS INTERRUPTION) HOWEVER CAUSED AND ON ANY
 * THEORY OF LIABILITY, WHETHER IN CONTRACT, STRICT LIABILITY, OR TORT
 * (INCLUDING NEGLIGENCE OR OTHERWISE) ARISING IN ANY WAY OUT OF THE USE OF
 * THIS SOFTWARE, EVEN IF ADVISED OF THE POSSIBILITY OF SUCH DAMAGE.
 */

#include "includes.h"

#include <sys/types.h>
#include <sys/stat.h>
#include <sys/ioctl.h>
#include <sys/un.h>
#include <sys/socket.h>
#ifdef HAVE_SYS_TIME_H
# include <sys/time.h>
#endif

#include <netinet/in.h>
#include <arpa/inet.h>

#include <errno.h>
#include <fcntl.h>
#include <limits.h>
#include <netdb.h>
#ifdef HAVE_POLL_H
#include <poll.h>
#endif
#include <stdarg.h>
#ifdef HAVE_STDINT_H
# include <stdint.h>
#endif
#include <stdio.h>
#include <stdlib.h>
#include <string.h>
#include <termios.h>
#include <unistd.h>

#include "openbsd-compat/sys-queue.h"
#include "xmalloc.h"
#include "ssh.h"
#include "ssh2.h"
#include "ssherr.h"
#include "sshbuf.h"
#include "packet.h"
#include "log.h"
#include "misc.h"
#include "channels.h"
#include "compat.h"
#include "canohost.h"
#include "sshkey.h"
#include "authfd.h"
#include "pathnames.h"
#include "match.h"

/* XXX remove once we're satisfied there's no lurking bugs */
/* #define DEBUG_CHANNEL_POLL 1 */

/* -- agent forwarding */
#define	NUM_SOCKS	10

/* -- tcp forwarding */
/* special-case port number meaning allow any port */
#define FWD_PERMIT_ANY_PORT	0

/* special-case wildcard meaning allow any host */
#define FWD_PERMIT_ANY_HOST	"*"

/* -- X11 forwarding */
/* Maximum number of fake X11 displays to try. */
#define MAX_DISPLAYS  1000

/* Per-channel callback for pre/post IO actions */
typedef void chan_fn(struct ssh *, Channel *c);

/*
 * Data structure for storing which hosts are permitted for forward requests.
 * The local sides of any remote forwards are stored in this array to prevent
 * a corrupt remote server from accessing arbitrary TCP/IP ports on our local
 * network (which might be behind a firewall).
 */
/* XXX: streamlocal wants a path instead of host:port */
/*      Overload host_to_connect; we could just make this match Forward */
/*	XXX - can we use listen_host instead of listen_path? */
struct permission {
	char *host_to_connect;		/* Connect to 'host'. */
	int port_to_connect;		/* Connect to 'port'. */
	char *listen_host;		/* Remote side should listen address. */
	char *listen_path;		/* Remote side should listen path. */
	int listen_port;		/* Remote side should listen port. */
	Channel *downstream;		/* Downstream mux*/
};

/*
 * Stores the forwarding permission state for a single direction (local or
 * remote).
 */
struct permission_set {
	/*
	 * List of all local permitted host/port pairs to allow for the
	 * user.
	 */
	u_int num_permitted_user;
	struct permission *permitted_user;

	/*
	 * List of all permitted host/port pairs to allow for the admin.
	 */
	u_int num_permitted_admin;
	struct permission *permitted_admin;

	/*
	 * If this is true, all opens/listens are permitted.  This is the
	 * case on the server on which we have to trust the client anyway,
	 * and the user could do anything after logging in.
	 */
	int all_permitted;
};

/* Master structure for channels state */
struct ssh_channels {
	/*
	 * Pointer to an array containing all allocated channels.  The array
	 * is dynamically extended as needed.
	 */
	Channel **channels;

	/*
	 * Size of the channel array.  All slots of the array must always be
	 * initialized (at least the type field); unused slots set to NULL
	 */
	u_int channels_alloc;

	/*
	 * 'channel_pre*' are called just before IO to add any bits
	 * relevant to channels in the c->io_want bitmasks.
	 *
	 * 'channel_post*': perform any appropriate operations for
	 * channels which have c->io_ready events pending.
	 */
	chan_fn **channel_pre;
	chan_fn **channel_post;

	/* -- tcp forwarding */
	struct permission_set local_perms;
	struct permission_set remote_perms;

	/* -- X11 forwarding */

	/* Saved X11 local (client) display. */
	char *x11_saved_display;

	/* Saved X11 authentication protocol name. */
	char *x11_saved_proto;

	/* Saved X11 authentication data.  This is the real data. */
	char *x11_saved_data;
	u_int x11_saved_data_len;

	/* Deadline after which all X11 connections are refused */
	u_int x11_refuse_time;

	/*
	 * Fake X11 authentication data.  This is what the server will be
	 * sending us; we should replace any occurrences of this by the
	 * real data.
	 */
	u_char *x11_fake_data;
	u_int x11_fake_data_len;

	/* AF_UNSPEC or AF_INET or AF_INET6 */
	int IPv4or6;
};

/* helper */
static void port_open_helper(struct ssh *ssh, Channel *c, char *rtype);
static const char *channel_rfwd_bind_host(const char *listen_host);

/* non-blocking connect helpers */
static int connect_next(struct channel_connect *);
static void channel_connect_ctx_free(struct channel_connect *);
static Channel *rdynamic_connect_prepare(struct ssh *, char *, char *);
static int rdynamic_connect_finish(struct ssh *, Channel *);

/* Setup helper */
static void channel_handler_init(struct ssh_channels *sc);

static int hpn_disabled = 0;
static int hpn_buffer_size = 2 * 1024 * 1024;

/* -- channel core */

void
channel_init_channels(struct ssh *ssh)
{
	struct ssh_channels *sc;

	if ((sc = calloc(1, sizeof(*sc))) == NULL)
		fatal_f("allocation failed");
	sc->channels_alloc = 10;
	sc->channels = xcalloc(sc->channels_alloc, sizeof(*sc->channels));
	sc->IPv4or6 = AF_UNSPEC;
	channel_handler_init(sc);

	ssh->chanctxt = sc;
}

Channel *
channel_by_id(struct ssh *ssh, int id)
{
	Channel *c;

	if (id < 0 || (u_int)id >= ssh->chanctxt->channels_alloc) {
		logit_f("%d: bad id", id);
		return NULL;
	}
	c = ssh->chanctxt->channels[id];
	if (c == NULL) {
		logit_f("%d: bad id: channel free", id);
		return NULL;
	}
	return c;
}

Channel *
channel_by_remote_id(struct ssh *ssh, u_int remote_id)
{
	Channel *c;
	u_int i;

	for (i = 0; i < ssh->chanctxt->channels_alloc; i++) {
		c = ssh->chanctxt->channels[i];
		if (c != NULL && c->have_remote_id && c->remote_id == remote_id)
			return c;
	}
	return NULL;
}

/*
 * Returns the channel if it is allowed to receive protocol messages.
 * Private channels, like listening sockets, may not receive messages.
 */
Channel *
channel_lookup(struct ssh *ssh, int id)
{
	Channel *c;

	if ((c = channel_by_id(ssh, id)) == NULL)
		return NULL;

	switch (c->type) {
	case SSH_CHANNEL_X11_OPEN:
	case SSH_CHANNEL_LARVAL:
	case SSH_CHANNEL_CONNECTING:
	case SSH_CHANNEL_DYNAMIC:
	case SSH_CHANNEL_RDYNAMIC_OPEN:
	case SSH_CHANNEL_RDYNAMIC_FINISH:
	case SSH_CHANNEL_OPENING:
	case SSH_CHANNEL_OPEN:
	case SSH_CHANNEL_ABANDONED:
	case SSH_CHANNEL_MUX_PROXY:
		return c;
	}
	logit("Non-public channel %d, type %d.", id, c->type);
	return NULL;
}

/*
 * Register filedescriptors for a channel, used when allocating a channel or
 * when the channel consumer/producer is ready, e.g. shell exec'd
 */
static void
channel_register_fds(struct ssh *ssh, Channel *c, int rfd, int wfd, int efd,
    int extusage, int nonblock, int is_tty)
{
	if (rfd != -1)
		fcntl(rfd, F_SETFD, FD_CLOEXEC);
	if (wfd != -1 && wfd != rfd)
		fcntl(wfd, F_SETFD, FD_CLOEXEC);
	if (efd != -1 && efd != rfd && efd != wfd)
		fcntl(efd, F_SETFD, FD_CLOEXEC);

	c->rfd = rfd;
	c->wfd = wfd;
	c->sock = (rfd == wfd) ? rfd : -1;
	c->efd = efd;
	c->extended_usage = extusage;

	if ((c->isatty = is_tty) != 0)
		debug2("channel %d: rfd %d isatty", c->self, c->rfd);
#ifdef _AIX
	/* XXX: Later AIX versions can't push as much data to tty */
	c->wfd_isatty = is_tty || isatty(c->wfd);
#endif

	/* enable nonblocking mode */
	c->restore_block = 0;
	if (nonblock == CHANNEL_NONBLOCK_STDIO) {
		/*
		 * Special handling for stdio file descriptors: do not set
		 * non-blocking mode if they are TTYs. Otherwise prepare to
		 * restore their blocking state on exit to avoid interfering
		 * with other programs that follow.
		 */
		if (rfd != -1 && !isatty(rfd) && fcntl(rfd, F_GETFL) == 0) {
			c->restore_block |= CHANNEL_RESTORE_RFD;
			set_nonblock(rfd);
		}
		if (wfd != -1 && !isatty(wfd) && fcntl(wfd, F_GETFL) == 0) {
			c->restore_block |= CHANNEL_RESTORE_WFD;
			set_nonblock(wfd);
		}
		if (efd != -1 && !isatty(efd) && fcntl(efd, F_GETFL) == 0) {
			c->restore_block |= CHANNEL_RESTORE_EFD;
			set_nonblock(efd);
		}
	} else if (nonblock) {
		if (rfd != -1)
			set_nonblock(rfd);
		if (wfd != -1)
			set_nonblock(wfd);
		if (efd != -1)
			set_nonblock(efd);
	}
}

/*
 * Allocate a new channel object and set its type and socket. This will cause
 * remote_name to be freed.
 */
Channel *
channel_new(struct ssh *ssh, char *ctype, int type, int rfd, int wfd, int efd,
    u_int window, u_int maxpack, int extusage, char *remote_name, int nonblock)
{
	struct ssh_channels *sc = ssh->chanctxt;
	u_int i, found;
	Channel *c;
	int r;

	/* Try to find a free slot where to put the new channel. */
	for (i = 0; i < sc->channels_alloc; i++) {
		if (sc->channels[i] == NULL) {
			/* Found a free slot. */
			found = i;
			break;
		}
	}
	if (i >= sc->channels_alloc) {
		/*
		 * There are no free slots. Take last+1 slot and expand
		 * the array.
		 */
		found = sc->channels_alloc;
		if (sc->channels_alloc > CHANNELS_MAX_CHANNELS)
			fatal_f("internal error: channels_alloc %d too big",
			    sc->channels_alloc);
		sc->channels = xrecallocarray(sc->channels, sc->channels_alloc,
		    sc->channels_alloc + 10, sizeof(*sc->channels));
		sc->channels_alloc += 10;
		debug2("channel: expanding %d", sc->channels_alloc);
	}
	/* Initialize and return new channel. */
	c = sc->channels[found] = xcalloc(1, sizeof(Channel));
	if ((c->input = sshbuf_new()) == NULL ||
	    (c->output = sshbuf_new()) == NULL ||
	    (c->extended = sshbuf_new()) == NULL)
		fatal_f("sshbuf_new failed");
	if ((r = sshbuf_set_max_size(c->input, CHAN_INPUT_MAX)) != 0)
		fatal_fr(r, "sshbuf_set_max_size");
	c->ostate = CHAN_OUTPUT_OPEN;
	c->istate = CHAN_INPUT_OPEN;
	channel_register_fds(ssh, c, rfd, wfd, efd, extusage, nonblock, 0);
	c->self = found;
	c->type = type;
	c->ctype = ctype;
	c->local_window = window;
	c->local_window_max = window;
	c->local_maxpacket = maxpack;
	c->dynamic_window = 0;
	c->remote_name = xstrdup(remote_name);
	c->ctl_chan = -1;
	c->delayed = 1;		/* prevent call to channel_post handler */
	TAILQ_INIT(&c->status_confirms);
	debug("channel %d: new [%s]", found, remote_name);
	return c;
}

int
channel_close_fd(struct ssh *ssh, Channel *c, int *fdp)
{
	int ret, fd = *fdp;

	if (fd == -1)
		return 0;

	if ((*fdp == c->rfd && (c->restore_block & CHANNEL_RESTORE_RFD) != 0) ||
	   (*fdp == c->wfd && (c->restore_block & CHANNEL_RESTORE_WFD) != 0) ||
	   (*fdp == c->efd && (c->restore_block & CHANNEL_RESTORE_EFD) != 0))
		(void)fcntl(*fdp, F_SETFL, 0);	/* restore blocking */

	if (*fdp == c->rfd) {
		c->io_want &= ~SSH_CHAN_IO_RFD;
		c->io_ready &= ~SSH_CHAN_IO_RFD;
		c->rfd = -1;
	}
	if (*fdp == c->wfd) {
		c->io_want &= ~SSH_CHAN_IO_WFD;
		c->io_ready &= ~SSH_CHAN_IO_WFD;
		c->wfd = -1;
	}
	if (*fdp == c->efd) {
		c->io_want &= ~SSH_CHAN_IO_EFD;
		c->io_ready &= ~SSH_CHAN_IO_EFD;
		c->efd = -1;
	}
	if (*fdp == c->sock) {
		c->io_want &= ~SSH_CHAN_IO_SOCK;
		c->io_ready &= ~SSH_CHAN_IO_SOCK;
		c->sock = -1;
	}

	ret = close(fd);
	*fdp = -1; /* probably redundant */
	return ret;
}

/* Close all channel fd/socket. */
static void
channel_close_fds(struct ssh *ssh, Channel *c)
{
	int sock = c->sock, rfd = c->rfd, wfd = c->wfd, efd = c->efd;

	channel_close_fd(ssh, c, &c->sock);
	if (rfd != sock)
		channel_close_fd(ssh, c, &c->rfd);
	if (wfd != sock && wfd != rfd)
		channel_close_fd(ssh, c, &c->wfd);
	if (efd != sock && efd != rfd && efd != wfd)
		channel_close_fd(ssh, c, &c->efd);
}

static void
fwd_perm_clear(struct permission *perm)
{
	free(perm->host_to_connect);
	free(perm->listen_host);
	free(perm->listen_path);
	memset(perm, 0, sizeof(*perm));
}

/* Returns an printable name for the specified forwarding permission list */
static const char *
fwd_ident(int who, int where)
{
	if (who == FORWARD_ADM) {
		if (where == FORWARD_LOCAL)
			return "admin local";
		else if (where == FORWARD_REMOTE)
			return "admin remote";
	} else if (who == FORWARD_USER) {
		if (where == FORWARD_LOCAL)
			return "user local";
		else if (where == FORWARD_REMOTE)
			return "user remote";
	}
	fatal("Unknown forward permission list %d/%d", who, where);
}

/* Returns the forwarding permission list for the specified direction */
static struct permission_set *
permission_set_get(struct ssh *ssh, int where)
{
	struct ssh_channels *sc = ssh->chanctxt;

	switch (where) {
	case FORWARD_LOCAL:
		return &sc->local_perms;
		break;
	case FORWARD_REMOTE:
		return &sc->remote_perms;
		break;
	default:
		fatal_f("invalid forwarding direction %d", where);
	}
}

/* Returns pointers to the specified forwarding list and its element count */
static void
permission_set_get_array(struct ssh *ssh, int who, int where,
    struct permission ***permpp, u_int **npermpp)
{
	struct permission_set *pset = permission_set_get(ssh, where);

	switch (who) {
	case FORWARD_USER:
		*permpp = &pset->permitted_user;
		*npermpp = &pset->num_permitted_user;
		break;
	case FORWARD_ADM:
		*permpp = &pset->permitted_admin;
		*npermpp = &pset->num_permitted_admin;
		break;
	default:
		fatal_f("invalid forwarding client %d", who);
	}
}

/* Adds an entry to the specified forwarding list */
static int
permission_set_add(struct ssh *ssh, int who, int where,
    const char *host_to_connect, int port_to_connect,
    const char *listen_host, const char *listen_path, int listen_port,
    Channel *downstream)
{
	struct permission **permp;
	u_int n, *npermp;

	permission_set_get_array(ssh, who, where, &permp, &npermp);

	if (*npermp >= INT_MAX)
		fatal_f("%s overflow", fwd_ident(who, where));

	*permp = xrecallocarray(*permp, *npermp, *npermp + 1, sizeof(**permp));
	n = (*npermp)++;
#define MAYBE_DUP(s) ((s == NULL) ? NULL : xstrdup(s))
	(*permp)[n].host_to_connect = MAYBE_DUP(host_to_connect);
	(*permp)[n].port_to_connect = port_to_connect;
	(*permp)[n].listen_host = MAYBE_DUP(listen_host);
	(*permp)[n].listen_path = MAYBE_DUP(listen_path);
	(*permp)[n].listen_port = listen_port;
	(*permp)[n].downstream = downstream;
#undef MAYBE_DUP
	return (int)n;
}

static void
mux_remove_remote_forwardings(struct ssh *ssh, Channel *c)
{
	struct ssh_channels *sc = ssh->chanctxt;
	struct permission_set *pset = &sc->local_perms;
	struct permission *perm;
	int r;
	u_int i;

	for (i = 0; i < pset->num_permitted_user; i++) {
		perm = &pset->permitted_user[i];
		if (perm->downstream != c)
			continue;

		/* cancel on the server, since mux client is gone */
		debug("channel %d: cleanup remote forward for %s:%u",
		    c->self, perm->listen_host, perm->listen_port);
		if ((r = sshpkt_start(ssh, SSH2_MSG_GLOBAL_REQUEST)) != 0 ||
		    (r = sshpkt_put_cstring(ssh,
		    "cancel-tcpip-forward")) != 0 ||
		    (r = sshpkt_put_u8(ssh, 0)) != 0 ||
		    (r = sshpkt_put_cstring(ssh,
		    channel_rfwd_bind_host(perm->listen_host))) != 0 ||
		    (r = sshpkt_put_u32(ssh, perm->listen_port)) != 0 ||
		    (r = sshpkt_send(ssh)) != 0) {
			fatal_fr(r, "channel %i", c->self);
		}
		fwd_perm_clear(perm); /* unregister */
	}
}

/* Free the channel and close its fd/socket. */
void
channel_free(struct ssh *ssh, Channel *c)
{
	struct ssh_channels *sc = ssh->chanctxt;
	char *s;
	u_int i, n;
	Channel *other;
	struct channel_confirm *cc;

	for (n = 0, i = 0; i < sc->channels_alloc; i++) {
		if ((other = sc->channels[i]) == NULL)
			continue;
		n++;
		/* detach from mux client and prepare for closing */
		if (c->type == SSH_CHANNEL_MUX_CLIENT &&
		    other->type == SSH_CHANNEL_MUX_PROXY &&
		    other->mux_ctx == c) {
			other->mux_ctx = NULL;
			other->type = SSH_CHANNEL_OPEN;
			other->istate = CHAN_INPUT_CLOSED;
			other->ostate = CHAN_OUTPUT_CLOSED;
		}
	}
	debug("channel %d: free: %s, nchannels %u", c->self,
	    c->remote_name ? c->remote_name : "???", n);

	if (c->type == SSH_CHANNEL_MUX_CLIENT) {
		mux_remove_remote_forwardings(ssh, c);
		free(c->mux_ctx);
		c->mux_ctx = NULL;
	} else if (c->type == SSH_CHANNEL_MUX_LISTENER) {
		free(c->mux_ctx);
		c->mux_ctx = NULL;
	}

	if (log_level_get() >= SYSLOG_LEVEL_DEBUG3) {
		s = channel_open_message(ssh);
		debug3("channel %d: status: %s", c->self, s);
		free(s);
	}

	channel_close_fds(ssh, c);
	sshbuf_free(c->input);
	sshbuf_free(c->output);
	sshbuf_free(c->extended);
	c->input = c->output = c->extended = NULL;
	free(c->remote_name);
	c->remote_name = NULL;
	free(c->path);
	c->path = NULL;
	free(c->listening_addr);
	c->listening_addr = NULL;
	while ((cc = TAILQ_FIRST(&c->status_confirms)) != NULL) {
		if (cc->abandon_cb != NULL)
			cc->abandon_cb(ssh, c, cc->ctx);
		TAILQ_REMOVE(&c->status_confirms, cc, entry);
		freezero(cc, sizeof(*cc));
	}
	if (c->filter_cleanup != NULL && c->filter_ctx != NULL)
		c->filter_cleanup(ssh, c->self, c->filter_ctx);
	sc->channels[c->self] = NULL;
	freezero(c, sizeof(*c));
}

void
channel_free_all(struct ssh *ssh)
{
	u_int i;
	struct ssh_channels *sc = ssh->chanctxt;

	for (i = 0; i < sc->channels_alloc; i++)
		if (sc->channels[i] != NULL)
			channel_free(ssh, sc->channels[i]);

	free(sc->channels);
	sc->channels = NULL;
	sc->channels_alloc = 0;

	free(sc->x11_saved_display);
	sc->x11_saved_display = NULL;

	free(sc->x11_saved_proto);
	sc->x11_saved_proto = NULL;

	free(sc->x11_saved_data);
	sc->x11_saved_data = NULL;
	sc->x11_saved_data_len = 0;

	free(sc->x11_fake_data);
	sc->x11_fake_data = NULL;
	sc->x11_fake_data_len = 0;
}

/*
 * Closes the sockets/fds of all channels.  This is used to close extra file
 * descriptors after a fork.
 */
void
channel_close_all(struct ssh *ssh)
{
	u_int i;

	for (i = 0; i < ssh->chanctxt->channels_alloc; i++)
		if (ssh->chanctxt->channels[i] != NULL)
			channel_close_fds(ssh, ssh->chanctxt->channels[i]);
}

/*
 * Stop listening to channels.
 */
void
channel_stop_listening(struct ssh *ssh)
{
	u_int i;
	Channel *c;

	for (i = 0; i < ssh->chanctxt->channels_alloc; i++) {
		c = ssh->chanctxt->channels[i];
		if (c != NULL) {
			switch (c->type) {
			case SSH_CHANNEL_AUTH_SOCKET:
			case SSH_CHANNEL_PORT_LISTENER:
			case SSH_CHANNEL_RPORT_LISTENER:
			case SSH_CHANNEL_X11_LISTENER:
			case SSH_CHANNEL_UNIX_LISTENER:
			case SSH_CHANNEL_RUNIX_LISTENER:
				channel_close_fd(ssh, c, &c->sock);
				channel_free(ssh, c);
				break;
			}
		}
	}
}

/*
 * Returns true if no channel has too much buffered data, and false if one or
 * more channel is overfull.
 */
int
channel_not_very_much_buffered_data(struct ssh *ssh)
{
	u_int i;
	u_int maxsize = ssh_packet_get_maxsize(ssh);
	Channel *c;

	for (i = 0; i < ssh->chanctxt->channels_alloc; i++) {
		c = ssh->chanctxt->channels[i];
		if (c == NULL || c->type != SSH_CHANNEL_OPEN)
			continue;
		if (sshbuf_len(c->output) > maxsize) {
			debug2("channel %d: big output buffer %zu > %u",
			    c->self, sshbuf_len(c->output), maxsize);
			return 0;
		}
	}
	return 1;
}

/* Returns true if any channel is still open. */
int
channel_still_open(struct ssh *ssh)
{
	u_int i;
	Channel *c;

	for (i = 0; i < ssh->chanctxt->channels_alloc; i++) {
		c = ssh->chanctxt->channels[i];
		if (c == NULL)
			continue;
		switch (c->type) {
		case SSH_CHANNEL_X11_LISTENER:
		case SSH_CHANNEL_PORT_LISTENER:
		case SSH_CHANNEL_RPORT_LISTENER:
		case SSH_CHANNEL_MUX_LISTENER:
		case SSH_CHANNEL_CLOSED:
		case SSH_CHANNEL_AUTH_SOCKET:
		case SSH_CHANNEL_DYNAMIC:
		case SSH_CHANNEL_RDYNAMIC_OPEN:
		case SSH_CHANNEL_CONNECTING:
		case SSH_CHANNEL_ZOMBIE:
		case SSH_CHANNEL_ABANDONED:
		case SSH_CHANNEL_UNIX_LISTENER:
		case SSH_CHANNEL_RUNIX_LISTENER:
			continue;
		case SSH_CHANNEL_LARVAL:
			continue;
		case SSH_CHANNEL_OPENING:
		case SSH_CHANNEL_OPEN:
		case SSH_CHANNEL_RDYNAMIC_FINISH:
		case SSH_CHANNEL_X11_OPEN:
		case SSH_CHANNEL_MUX_CLIENT:
		case SSH_CHANNEL_MUX_PROXY:
			return 1;
		default:
			fatal_f("bad channel type %d", c->type);
			/* NOTREACHED */
		}
	}
	return 0;
}

/* Returns the id of an open channel suitable for keepaliving */
int
channel_find_open(struct ssh *ssh)
{
	u_int i;
	Channel *c;

	for (i = 0; i < ssh->chanctxt->channels_alloc; i++) {
		c = ssh->chanctxt->channels[i];
		if (c == NULL || !c->have_remote_id)
			continue;
		switch (c->type) {
		case SSH_CHANNEL_CLOSED:
		case SSH_CHANNEL_DYNAMIC:
		case SSH_CHANNEL_RDYNAMIC_OPEN:
		case SSH_CHANNEL_RDYNAMIC_FINISH:
		case SSH_CHANNEL_X11_LISTENER:
		case SSH_CHANNEL_PORT_LISTENER:
		case SSH_CHANNEL_RPORT_LISTENER:
		case SSH_CHANNEL_MUX_LISTENER:
		case SSH_CHANNEL_MUX_CLIENT:
		case SSH_CHANNEL_MUX_PROXY:
		case SSH_CHANNEL_OPENING:
		case SSH_CHANNEL_CONNECTING:
		case SSH_CHANNEL_ZOMBIE:
		case SSH_CHANNEL_ABANDONED:
		case SSH_CHANNEL_UNIX_LISTENER:
		case SSH_CHANNEL_RUNIX_LISTENER:
			continue;
		case SSH_CHANNEL_LARVAL:
		case SSH_CHANNEL_AUTH_SOCKET:
		case SSH_CHANNEL_OPEN:
		case SSH_CHANNEL_X11_OPEN:
			return i;
		default:
			fatal_f("bad channel type %d", c->type);
			/* NOTREACHED */
		}
	}
	return -1;
}

/* Returns the state of the channel's extended usage flag */
const char *
channel_format_extended_usage(const Channel *c)
{
	if (c->efd == -1)
		return "closed";

	switch (c->extended_usage) {
	case CHAN_EXTENDED_WRITE:
		return "write";
	case CHAN_EXTENDED_READ:
		return "read";
	case CHAN_EXTENDED_IGNORE:
		return "ignore";
	default:
		return "UNKNOWN";
	}
}

static char *
channel_format_status(const Channel *c)
{
	char *ret = NULL;

	xasprintf(&ret, "t%d %s%u i%u/%zu o%u/%zu e[%s]/%zu "
	    "fd %d/%d/%d sock %d cc %d io 0x%02x/0x%02x",
	    c->type,
	    c->have_remote_id ? "r" : "nr", c->remote_id,
	    c->istate, sshbuf_len(c->input),
	    c->ostate, sshbuf_len(c->output),
	    channel_format_extended_usage(c), sshbuf_len(c->extended),
	    c->rfd, c->wfd, c->efd, c->sock, c->ctl_chan,
	    c->io_want, c->io_ready);
	return ret;
}

/*
 * Returns a message describing the currently open forwarded connections,
 * suitable for sending to the client.  The message contains crlf pairs for
 * newlines.
 */
char *
channel_open_message(struct ssh *ssh)
{
	struct sshbuf *buf;
	Channel *c;
	u_int i;
	int r;
	char *cp, *ret;

	if ((buf = sshbuf_new()) == NULL)
		fatal_f("sshbuf_new");
	if ((r = sshbuf_putf(buf,
	    "The following connections are open:\r\n")) != 0)
		fatal_fr(r, "sshbuf_putf");
	for (i = 0; i < ssh->chanctxt->channels_alloc; i++) {
		c = ssh->chanctxt->channels[i];
		if (c == NULL)
			continue;
		switch (c->type) {
		case SSH_CHANNEL_X11_LISTENER:
		case SSH_CHANNEL_PORT_LISTENER:
		case SSH_CHANNEL_RPORT_LISTENER:
		case SSH_CHANNEL_CLOSED:
		case SSH_CHANNEL_AUTH_SOCKET:
		case SSH_CHANNEL_ZOMBIE:
		case SSH_CHANNEL_ABANDONED:
		case SSH_CHANNEL_MUX_LISTENER:
		case SSH_CHANNEL_UNIX_LISTENER:
		case SSH_CHANNEL_RUNIX_LISTENER:
			continue;
		case SSH_CHANNEL_LARVAL:
		case SSH_CHANNEL_OPENING:
		case SSH_CHANNEL_CONNECTING:
		case SSH_CHANNEL_DYNAMIC:
		case SSH_CHANNEL_RDYNAMIC_OPEN:
		case SSH_CHANNEL_RDYNAMIC_FINISH:
		case SSH_CHANNEL_OPEN:
		case SSH_CHANNEL_X11_OPEN:
		case SSH_CHANNEL_MUX_PROXY:
		case SSH_CHANNEL_MUX_CLIENT:
			cp = channel_format_status(c);
			if ((r = sshbuf_putf(buf, "  #%d %.300s (%s)\r\n",
			    c->self, c->remote_name, cp)) != 0) {
				free(cp);
				fatal_fr(r, "sshbuf_putf");
			}
			free(cp);
			continue;
		default:
			fatal_f("bad channel type %d", c->type);
			/* NOTREACHED */
		}
	}
	if ((ret = sshbuf_dup_string(buf)) == NULL)
		fatal_f("sshbuf_dup_string");
	sshbuf_free(buf);
	return ret;
}

static void
open_preamble(struct ssh *ssh, const char *where, Channel *c, const char *type)
{
	int r;

	if ((r = sshpkt_start(ssh, SSH2_MSG_CHANNEL_OPEN)) != 0 ||
	    (r = sshpkt_put_cstring(ssh, type)) != 0 ||
	    (r = sshpkt_put_u32(ssh, c->self)) != 0 ||
	    (r = sshpkt_put_u32(ssh, c->local_window)) != 0 ||
	    (r = sshpkt_put_u32(ssh, c->local_maxpacket)) != 0) {
		fatal_r(r, "%s: channel %i: open", where, c->self);
	}
}

void
channel_send_open(struct ssh *ssh, int id)
{
	Channel *c = channel_lookup(ssh, id);
	int r;

	if (c == NULL) {
		logit("channel_send_open: %d: bad id", id);
		return;
	}
	debug2("channel %d: send open", id);
	open_preamble(ssh, __func__, c, c->ctype);
	if ((r = sshpkt_send(ssh)) != 0)
		fatal_fr(r, "channel %i", c->self);
}

void
channel_request_start(struct ssh *ssh, int id, char *service, int wantconfirm)
{
	Channel *c = channel_lookup(ssh, id);
	int r;

	if (c == NULL) {
		logit_f("%d: unknown channel id", id);
		return;
	}
	if (!c->have_remote_id)
		fatal_f("channel %d: no remote id", c->self);

	debug2("channel %d: request %s confirm %d", id, service, wantconfirm);
	if ((r = sshpkt_start(ssh, SSH2_MSG_CHANNEL_REQUEST)) != 0 ||
	    (r = sshpkt_put_u32(ssh, c->remote_id)) != 0 ||
	    (r = sshpkt_put_cstring(ssh, service)) != 0 ||
	    (r = sshpkt_put_u8(ssh, wantconfirm)) != 0) {
		fatal_fr(r, "channel %i", c->self);
	}
}

void
channel_register_status_confirm(struct ssh *ssh, int id,
    channel_confirm_cb *cb, channel_confirm_abandon_cb *abandon_cb, void *ctx)
{
	struct channel_confirm *cc;
	Channel *c;

	if ((c = channel_lookup(ssh, id)) == NULL)
		fatal_f("%d: bad id", id);

	cc = xcalloc(1, sizeof(*cc));
	cc->cb = cb;
	cc->abandon_cb = abandon_cb;
	cc->ctx = ctx;
	TAILQ_INSERT_TAIL(&c->status_confirms, cc, entry);
}

void
channel_register_open_confirm(struct ssh *ssh, int id,
    channel_open_fn *fn, void *ctx)
{
	Channel *c = channel_lookup(ssh, id);

	if (c == NULL) {
		logit_f("%d: bad id", id);
		return;
	}
	c->open_confirm = fn;
	c->open_confirm_ctx = ctx;
}

void
channel_register_cleanup(struct ssh *ssh, int id,
    channel_callback_fn *fn, int do_close)
{
	Channel *c = channel_by_id(ssh, id);

	if (c == NULL) {
		logit_f("%d: bad id", id);
		return;
	}
	c->detach_user = fn;
	c->detach_close = do_close;
}

void
channel_cancel_cleanup(struct ssh *ssh, int id)
{
	Channel *c = channel_by_id(ssh, id);

	if (c == NULL) {
		logit_f("%d: bad id", id);
		return;
	}
	c->detach_user = NULL;
	c->detach_close = 0;
}

void
channel_register_filter(struct ssh *ssh, int id, channel_infilter_fn *ifn,
    channel_outfilter_fn *ofn, channel_filter_cleanup_fn *cfn, void *ctx)
{
	Channel *c = channel_lookup(ssh, id);

	if (c == NULL) {
		logit_f("%d: bad id", id);
		return;
	}
	c->input_filter = ifn;
	c->output_filter = ofn;
	c->filter_ctx = ctx;
	c->filter_cleanup = cfn;
}

void
channel_set_fds(struct ssh *ssh, int id, int rfd, int wfd, int efd,
    int extusage, int nonblock, int is_tty, u_int window_max)
{
	Channel *c = channel_lookup(ssh, id);
	int r;

	if (c == NULL || c->type != SSH_CHANNEL_LARVAL)
		fatal("channel_activate for non-larval channel %d.", id);
	if (!c->have_remote_id)
		fatal_f("channel %d: no remote id", c->self);

	channel_register_fds(ssh, c, rfd, wfd, efd, extusage, nonblock, is_tty);
	c->type = SSH_CHANNEL_OPEN;
	c->local_window = c->local_window_max = window_max;

	if ((r = sshpkt_start(ssh, SSH2_MSG_CHANNEL_WINDOW_ADJUST)) != 0 ||
	    (r = sshpkt_put_u32(ssh, c->remote_id)) != 0 ||
	    (r = sshpkt_put_u32(ssh, c->local_window)) != 0 ||
	    (r = sshpkt_send(ssh)) != 0)
		fatal_fr(r, "channel %i", c->self);
}

static void
channel_pre_listener(struct ssh *ssh, Channel *c)
{
	c->io_want = SSH_CHAN_IO_SOCK_R;
}

static void
channel_pre_connecting(struct ssh *ssh, Channel *c)
{
	debug3("channel %d: waiting for connection", c->self);
	c->io_want = SSH_CHAN_IO_SOCK_W;
}

static int
channel_tcpwinsz(struct ssh *ssh)
{
	u_int32_t tcpwinsz = 0;
	socklen_t optsz = sizeof(tcpwinsz);
	int ret = -1;

	/* if we aren't on a socket return 128KB */
	if (!ssh_packet_connection_is_on_socket(ssh))
		return 128 * 1024;

	ret = getsockopt(ssh_packet_get_connection_in(ssh),
			 SOL_SOCKET, SO_RCVBUF, &tcpwinsz, &optsz);
	/* return no more than SSHBUF_SIZE_MAX (currently 256MB) */
	if ((ret == 0) && tcpwinsz > SSHBUF_SIZE_MAX)
		tcpwinsz = SSHBUF_SIZE_MAX;

	debug2("tcpwinsz: tcp connection %d, Receive window: %d",
	       ssh_packet_get_connection_in(ssh), tcpwinsz);
	return tcpwinsz;
}

static void
channel_pre_open(struct ssh *ssh, Channel *c)
{
	c->io_want = 0;
	if (c->istate == CHAN_INPUT_OPEN &&
	    c->remote_window > 0 &&
	    sshbuf_len(c->input) < c->remote_window &&
	    sshbuf_check_reserve(c->input, CHAN_RBUF) == 0)
		c->io_want |= SSH_CHAN_IO_RFD;
	if (c->ostate == CHAN_OUTPUT_OPEN ||
	    c->ostate == CHAN_OUTPUT_WAIT_DRAIN) {
		if (sshbuf_len(c->output) > 0) {
			c->io_want |= SSH_CHAN_IO_WFD;
		} else if (c->ostate == CHAN_OUTPUT_WAIT_DRAIN) {
			if (CHANNEL_EFD_OUTPUT_ACTIVE(c))
				debug2("channel %d: "
				    "obuf_empty delayed efd %d/(%zu)", c->self,
				    c->efd, sshbuf_len(c->extended));
			else
				chan_obuf_empty(ssh, c);
		}
	}
	/** XXX check close conditions, too */
	if (c->efd != -1 && !(c->istate == CHAN_INPUT_CLOSED &&
	    c->ostate == CHAN_OUTPUT_CLOSED)) {
		if (c->extended_usage == CHAN_EXTENDED_WRITE &&
		    sshbuf_len(c->extended) > 0)
			c->io_want |= SSH_CHAN_IO_EFD_W;
		else if (c->efd != -1 && !(c->flags & CHAN_EOF_SENT) &&
		    (c->extended_usage == CHAN_EXTENDED_READ ||
		    c->extended_usage == CHAN_EXTENDED_IGNORE) &&
		    sshbuf_len(c->extended) < c->remote_window)
			c->io_want |= SSH_CHAN_IO_EFD_R;
	}
	/* XXX: What about efd? races? */
}

/*
 * This is a special state for X11 authentication spoofing.  An opened X11
 * connection (when authentication spoofing is being done) remains in this
 * state until the first packet has been completely read.  The authentication
 * data in that packet is then substituted by the real data if it matches the
 * fake data, and the channel is put into normal mode.
 * XXX All this happens at the client side.
 * Returns: 0 = need more data, -1 = wrong cookie, 1 = ok
 */
static int
x11_open_helper(struct ssh *ssh, struct sshbuf *b)
{
	struct ssh_channels *sc = ssh->chanctxt;
	u_char *ucp;
	u_int proto_len, data_len;

	/* Is this being called after the refusal deadline? */
	if (sc->x11_refuse_time != 0 &&
	    (u_int)monotime() >= sc->x11_refuse_time) {
		verbose("Rejected X11 connection after ForwardX11Timeout "
		    "expired");
		return -1;
	}

	/* Check if the fixed size part of the packet is in buffer. */
	if (sshbuf_len(b) < 12)
		return 0;

	/* Parse the lengths of variable-length fields. */
	ucp = sshbuf_mutable_ptr(b);
	if (ucp[0] == 0x42) {	/* Byte order MSB first. */
		proto_len = 256 * ucp[6] + ucp[7];
		data_len = 256 * ucp[8] + ucp[9];
	} else if (ucp[0] == 0x6c) {	/* Byte order LSB first. */
		proto_len = ucp[6] + 256 * ucp[7];
		data_len = ucp[8] + 256 * ucp[9];
	} else {
		debug2("Initial X11 packet contains bad byte order byte: 0x%x",
		    ucp[0]);
		return -1;
	}

	/* Check if the whole packet is in buffer. */
	if (sshbuf_len(b) <
	    12 + ((proto_len + 3) & ~3) + ((data_len + 3) & ~3))
		return 0;

	/* Check if authentication protocol matches. */
	if (proto_len != strlen(sc->x11_saved_proto) ||
	    memcmp(ucp + 12, sc->x11_saved_proto, proto_len) != 0) {
		debug2("X11 connection uses different authentication protocol.");
		return -1;
	}
	/* Check if authentication data matches our fake data. */
	if (data_len != sc->x11_fake_data_len ||
	    timingsafe_bcmp(ucp + 12 + ((proto_len + 3) & ~3),
		sc->x11_fake_data, sc->x11_fake_data_len) != 0) {
		debug2("X11 auth data does not match fake data.");
		return -1;
	}
	/* Check fake data length */
	if (sc->x11_fake_data_len != sc->x11_saved_data_len) {
		error("X11 fake_data_len %d != saved_data_len %d",
		    sc->x11_fake_data_len, sc->x11_saved_data_len);
		return -1;
	}
	/*
	 * Received authentication protocol and data match
	 * our fake data. Substitute the fake data with real
	 * data.
	 */
	memcpy(ucp + 12 + ((proto_len + 3) & ~3),
	    sc->x11_saved_data, sc->x11_saved_data_len);
	return 1;
}

static void
channel_pre_x11_open(struct ssh *ssh, Channel *c)
{
	int ret = x11_open_helper(ssh, c->output);

	/* c->force_drain = 1; */

	if (ret == 1) {
		c->type = SSH_CHANNEL_OPEN;
		channel_pre_open(ssh, c);
	} else if (ret == -1) {
		logit("X11 connection rejected because of wrong authentication.");
		debug2("X11 rejected %d i%d/o%d",
		    c->self, c->istate, c->ostate);
		chan_read_failed(ssh, c);
		sshbuf_reset(c->input);
		chan_ibuf_empty(ssh, c);
		sshbuf_reset(c->output);
		chan_write_failed(ssh, c);
		debug2("X11 closed %d i%d/o%d", c->self, c->istate, c->ostate);
	}
}

static void
channel_pre_mux_client(struct ssh *ssh, Channel *c)
{
	c->io_want = 0;
	if (c->istate == CHAN_INPUT_OPEN && !c->mux_pause &&
	    sshbuf_check_reserve(c->input, CHAN_RBUF) == 0)
		c->io_want |= SSH_CHAN_IO_RFD;
	if (c->istate == CHAN_INPUT_WAIT_DRAIN) {
		/* clear buffer immediately (discard any partial packet) */
		sshbuf_reset(c->input);
		chan_ibuf_empty(ssh, c);
		/* Start output drain. XXX just kill chan? */
		chan_rcvd_oclose(ssh, c);
	}
	if (c->ostate == CHAN_OUTPUT_OPEN ||
	    c->ostate == CHAN_OUTPUT_WAIT_DRAIN) {
		if (sshbuf_len(c->output) > 0)
			c->io_want |= SSH_CHAN_IO_WFD;
		else if (c->ostate == CHAN_OUTPUT_WAIT_DRAIN)
			chan_obuf_empty(ssh, c);
	}
}

/* try to decode a socks4 header */
static int
channel_decode_socks4(Channel *c, struct sshbuf *input, struct sshbuf *output)
{
	const u_char *p;
	char *host;
	u_int len, have, i, found, need;
	char username[256];
	struct {
		u_int8_t version;
		u_int8_t command;
		u_int16_t dest_port;
		struct in_addr dest_addr;
	} s4_req, s4_rsp;
	int r;

	debug2("channel %d: decode socks4", c->self);

	have = sshbuf_len(input);
	len = sizeof(s4_req);
	if (have < len)
		return 0;
	p = sshbuf_ptr(input);

	need = 1;
	/* SOCKS4A uses an invalid IP address 0.0.0.x */
	if (p[4] == 0 && p[5] == 0 && p[6] == 0 && p[7] != 0) {
		debug2("channel %d: socks4a request", c->self);
		/* ... and needs an extra string (the hostname) */
		need = 2;
	}
	/* Check for terminating NUL on the string(s) */
	for (found = 0, i = len; i < have; i++) {
		if (p[i] == '\0') {
			found++;
			if (found == need)
				break;
		}
		if (i > 1024) {
			/* the peer is probably sending garbage */
			debug("channel %d: decode socks4: too long",
			    c->self);
			return -1;
		}
	}
	if (found < need)
		return 0;
	if ((r = sshbuf_get(input, &s4_req.version, 1)) != 0 ||
	    (r = sshbuf_get(input, &s4_req.command, 1)) != 0 ||
	    (r = sshbuf_get(input, &s4_req.dest_port, 2)) != 0 ||
	    (r = sshbuf_get(input, &s4_req.dest_addr, 4)) != 0) {
		debug_r(r, "channels %d: decode socks4", c->self);
		return -1;
	}
	have = sshbuf_len(input);
	p = sshbuf_ptr(input);
	if (memchr(p, '\0', have) == NULL) {
		error("channel %d: decode socks4: unterminated user", c->self);
		return -1;
	}
	len = strlen(p);
	debug2("channel %d: decode socks4: user %s/%d", c->self, p, len);
	len++; /* trailing '\0' */
	strlcpy(username, p, sizeof(username));
	if ((r = sshbuf_consume(input, len)) != 0)
		fatal_fr(r, "channel %d: consume", c->self);
	free(c->path);
	c->path = NULL;
	if (need == 1) {			/* SOCKS4: one string */
		host = inet_ntoa(s4_req.dest_addr);
		c->path = xstrdup(host);
	} else {				/* SOCKS4A: two strings */
		have = sshbuf_len(input);
		p = sshbuf_ptr(input);
		if (memchr(p, '\0', have) == NULL) {
			error("channel %d: decode socks4a: host not nul "
			    "terminated", c->self);
			return -1;
		}
		len = strlen(p);
		debug2("channel %d: decode socks4a: host %s/%d",
		    c->self, p, len);
		len++;				/* trailing '\0' */
		if (len > NI_MAXHOST) {
			error("channel %d: hostname \"%.100s\" too long",
			    c->self, p);
			return -1;
		}
		c->path = xstrdup(p);
		if ((r = sshbuf_consume(input, len)) != 0)
			fatal_fr(r, "channel %d: consume", c->self);
	}
	c->host_port = ntohs(s4_req.dest_port);

	debug2("channel %d: dynamic request: socks4 host %s port %u command %u",
	    c->self, c->path, c->host_port, s4_req.command);

	if (s4_req.command != 1) {
		debug("channel %d: cannot handle: %s cn %d",
		    c->self, need == 1 ? "SOCKS4" : "SOCKS4A", s4_req.command);
		return -1;
	}
	s4_rsp.version = 0;			/* vn: 0 for reply */
	s4_rsp.command = 90;			/* cd: req granted */
	s4_rsp.dest_port = 0;			/* ignored */
	s4_rsp.dest_addr.s_addr = INADDR_ANY;	/* ignored */
	if ((r = sshbuf_put(output, &s4_rsp, sizeof(s4_rsp))) != 0)
		fatal_fr(r, "channel %d: append reply", c->self);
	return 1;
}

/* try to decode a socks5 header */
#define SSH_SOCKS5_AUTHDONE	0x1000
#define SSH_SOCKS5_NOAUTH	0x00
#define SSH_SOCKS5_IPV4		0x01
#define SSH_SOCKS5_DOMAIN	0x03
#define SSH_SOCKS5_IPV6		0x04
#define SSH_SOCKS5_CONNECT	0x01
#define SSH_SOCKS5_SUCCESS	0x00

static int
channel_decode_socks5(Channel *c, struct sshbuf *input, struct sshbuf *output)
{
	/* XXX use get/put_u8 instead of trusting struct padding */
	struct {
		u_int8_t version;
		u_int8_t command;
		u_int8_t reserved;
		u_int8_t atyp;
	} s5_req, s5_rsp;
	u_int16_t dest_port;
	char dest_addr[255+1], ntop[INET6_ADDRSTRLEN];
	const u_char *p;
	u_int have, need, i, found, nmethods, addrlen, af;
	int r;

	debug2("channel %d: decode socks5", c->self);
	p = sshbuf_ptr(input);
	if (p[0] != 0x05)
		return -1;
	have = sshbuf_len(input);
	if (!(c->flags & SSH_SOCKS5_AUTHDONE)) {
		/* format: ver | nmethods | methods */
		if (have < 2)
			return 0;
		nmethods = p[1];
		if (have < nmethods + 2)
			return 0;
		/* look for method: "NO AUTHENTICATION REQUIRED" */
		for (found = 0, i = 2; i < nmethods + 2; i++) {
			if (p[i] == SSH_SOCKS5_NOAUTH) {
				found = 1;
				break;
			}
		}
		if (!found) {
			debug("channel %d: method SSH_SOCKS5_NOAUTH not found",
			    c->self);
			return -1;
		}
		if ((r = sshbuf_consume(input, nmethods + 2)) != 0)
			fatal_fr(r, "channel %d: consume", c->self);
		/* version, method */
		if ((r = sshbuf_put_u8(output, 0x05)) != 0 ||
		    (r = sshbuf_put_u8(output, SSH_SOCKS5_NOAUTH)) != 0)
			fatal_fr(r, "channel %d: append reply", c->self);
		c->flags |= SSH_SOCKS5_AUTHDONE;
		debug2("channel %d: socks5 auth done", c->self);
		return 0;				/* need more */
	}
	debug2("channel %d: socks5 post auth", c->self);
	if (have < sizeof(s5_req)+1)
		return 0;			/* need more */
	memcpy(&s5_req, p, sizeof(s5_req));
	if (s5_req.version != 0x05 ||
	    s5_req.command != SSH_SOCKS5_CONNECT ||
	    s5_req.reserved != 0x00) {
		debug2("channel %d: only socks5 connect supported", c->self);
		return -1;
	}
	switch (s5_req.atyp){
	case SSH_SOCKS5_IPV4:
		addrlen = 4;
		af = AF_INET;
		break;
	case SSH_SOCKS5_DOMAIN:
		addrlen = p[sizeof(s5_req)];
		af = -1;
		break;
	case SSH_SOCKS5_IPV6:
		addrlen = 16;
		af = AF_INET6;
		break;
	default:
		debug2("channel %d: bad socks5 atyp %d", c->self, s5_req.atyp);
		return -1;
	}
	need = sizeof(s5_req) + addrlen + 2;
	if (s5_req.atyp == SSH_SOCKS5_DOMAIN)
		need++;
	if (have < need)
		return 0;
	if ((r = sshbuf_consume(input, sizeof(s5_req))) != 0)
		fatal_fr(r, "channel %d: consume", c->self);
	if (s5_req.atyp == SSH_SOCKS5_DOMAIN) {
		/* host string length */
		if ((r = sshbuf_consume(input, 1)) != 0)
			fatal_fr(r, "channel %d: consume", c->self);
	}
	if ((r = sshbuf_get(input, &dest_addr, addrlen)) != 0 ||
	    (r = sshbuf_get(input, &dest_port, 2)) != 0) {
		debug_r(r, "channel %d: parse addr/port", c->self);
		return -1;
	}
	dest_addr[addrlen] = '\0';
	free(c->path);
	c->path = NULL;
	if (s5_req.atyp == SSH_SOCKS5_DOMAIN) {
		if (addrlen >= NI_MAXHOST) {
			error("channel %d: dynamic request: socks5 hostname "
			    "\"%.100s\" too long", c->self, dest_addr);
			return -1;
		}
		c->path = xstrdup(dest_addr);
	} else {
		if (inet_ntop(af, dest_addr, ntop, sizeof(ntop)) == NULL)
			return -1;
		c->path = xstrdup(ntop);
	}
	c->host_port = ntohs(dest_port);

	debug2("channel %d: dynamic request: socks5 host %s port %u command %u",
	    c->self, c->path, c->host_port, s5_req.command);

	s5_rsp.version = 0x05;
	s5_rsp.command = SSH_SOCKS5_SUCCESS;
	s5_rsp.reserved = 0;			/* ignored */
	s5_rsp.atyp = SSH_SOCKS5_IPV4;
	dest_port = 0;				/* ignored */

	if ((r = sshbuf_put(output, &s5_rsp, sizeof(s5_rsp))) != 0 ||
	    (r = sshbuf_put_u32(output, ntohl(INADDR_ANY))) != 0 ||
	    (r = sshbuf_put(output, &dest_port, sizeof(dest_port))) != 0)
		fatal_fr(r, "channel %d: append reply", c->self);
	return 1;
}

Channel *
channel_connect_stdio_fwd(struct ssh *ssh,
    const char *host_to_connect, u_short port_to_connect,
    int in, int out, int nonblock)
{
	Channel *c;

	debug_f("%s:%d", host_to_connect, port_to_connect);

	c = channel_new(ssh, "stdio-forward", SSH_CHANNEL_OPENING, in, out,
	    -1, CHAN_TCP_WINDOW_DEFAULT, CHAN_TCP_PACKET_DEFAULT,
	    0, "stdio-forward", nonblock);

	c->path = xstrdup(host_to_connect);
	c->host_port = port_to_connect;
	c->listening_port = 0;
	c->force_drain = 1;

	channel_register_fds(ssh, c, in, out, -1, 0, 1, 0);
	port_open_helper(ssh, c, "direct-tcpip");

	return c;
}

/* dynamic port forwarding */
static void
channel_pre_dynamic(struct ssh *ssh, Channel *c)
{
	const u_char *p;
	u_int have;
	int ret;

	c->io_want = 0;
	have = sshbuf_len(c->input);
	debug2("channel %d: pre_dynamic: have %d", c->self, have);
	/* sshbuf_dump(c->input, stderr); */
	/* check if the fixed size part of the packet is in buffer. */
	if (have < 3) {
		/* need more */
		c->io_want |= SSH_CHAN_IO_RFD;
		return;
	}
	/* try to guess the protocol */
	p = sshbuf_ptr(c->input);
	/* XXX sshbuf_peek_u8? */
	switch (p[0]) {
	case 0x04:
		ret = channel_decode_socks4(c, c->input, c->output);
		break;
	case 0x05:
		ret = channel_decode_socks5(c, c->input, c->output);
		break;
	default:
		ret = -1;
		break;
	}
	if (ret < 0) {
		chan_mark_dead(ssh, c);
	} else if (ret == 0) {
		debug2("channel %d: pre_dynamic: need more", c->self);
		/* need more */
		c->io_want |= SSH_CHAN_IO_RFD;
		if (sshbuf_len(c->output))
			c->io_want |= SSH_CHAN_IO_WFD;
	} else {
		/* switch to the next state */
		c->type = SSH_CHANNEL_OPENING;
		port_open_helper(ssh, c, "direct-tcpip");
	}
}

/* simulate read-error */
static void
rdynamic_close(struct ssh *ssh, Channel *c)
{
	c->type = SSH_CHANNEL_OPEN;
	chan_read_failed(ssh, c);
	sshbuf_reset(c->input);
	chan_ibuf_empty(ssh, c);
	sshbuf_reset(c->output);
	chan_write_failed(ssh, c);
}

/* reverse dynamic port forwarding */
static void
channel_before_prepare_io_rdynamic(struct ssh *ssh, Channel *c)
{
	const u_char *p;
	u_int have, len;
	int r, ret;

	have = sshbuf_len(c->output);
	debug2("channel %d: pre_rdynamic: have %d", c->self, have);
	/* sshbuf_dump(c->output, stderr); */
	/* EOF received */
	if (c->flags & CHAN_EOF_RCVD) {
		if ((r = sshbuf_consume(c->output, have)) != 0)
			fatal_fr(r, "channel %d: consume", c->self);
		rdynamic_close(ssh, c);
		return;
	}
	/* check if the fixed size part of the packet is in buffer. */
	if (have < 3)
		return;
	/* try to guess the protocol */
	p = sshbuf_ptr(c->output);
	switch (p[0]) {
	case 0x04:
		/* switch input/output for reverse forwarding */
		ret = channel_decode_socks4(c, c->output, c->input);
		break;
	case 0x05:
		ret = channel_decode_socks5(c, c->output, c->input);
		break;
	default:
		ret = -1;
		break;
	}
	if (ret < 0) {
		rdynamic_close(ssh, c);
	} else if (ret == 0) {
		debug2("channel %d: pre_rdynamic: need more", c->self);
		/* send socks request to peer */
		len = sshbuf_len(c->input);
		if (len > 0 && len < c->remote_window) {
			if ((r = sshpkt_start(ssh, SSH2_MSG_CHANNEL_DATA)) != 0 ||
			    (r = sshpkt_put_u32(ssh, c->remote_id)) != 0 ||
			    (r = sshpkt_put_stringb(ssh, c->input)) != 0 ||
			    (r = sshpkt_send(ssh)) != 0) {
				fatal_fr(r, "channel %i: rdynamic", c->self);
			}
			if ((r = sshbuf_consume(c->input, len)) != 0)
				fatal_fr(r, "channel %d: consume", c->self);
			c->remote_window -= len;
		}
	} else if (rdynamic_connect_finish(ssh, c) < 0) {
		/* the connect failed */
		rdynamic_close(ssh, c);
	}
}

/* This is our fake X11 server socket. */
static void
channel_post_x11_listener(struct ssh *ssh, Channel *c)
{
	Channel *nc;
	struct sockaddr_storage addr;
	int r, newsock, oerrno, remote_port;
	socklen_t addrlen;
	char buf[16384], *remote_ipaddr;

	if ((c->io_ready & SSH_CHAN_IO_SOCK_R) == 0)
		return;

	debug("X11 connection requested.");
	addrlen = sizeof(addr);
	newsock = accept(c->sock, (struct sockaddr *)&addr, &addrlen);
	if (c->single_connection) {
		oerrno = errno;
		debug2("single_connection: closing X11 listener.");
		channel_close_fd(ssh, c, &c->sock);
		chan_mark_dead(ssh, c);
		errno = oerrno;
	}
	if (newsock == -1) {
		if (errno != EINTR && errno != EWOULDBLOCK &&
		    errno != ECONNABORTED)
			error("accept: %.100s", strerror(errno));
		if (errno == EMFILE || errno == ENFILE)
			c->notbefore = monotime() + 1;
		return;
	}
	set_nodelay(newsock);
	remote_ipaddr = get_peer_ipaddr(newsock);
	remote_port = get_peer_port(newsock);
	snprintf(buf, sizeof buf, "X11 connection from %.200s port %d",
	    remote_ipaddr, remote_port);

	nc = channel_new(ssh, "accepted x11 socket",
	    SSH_CHANNEL_OPENING, newsock, newsock, -1,
	    c->local_window_max, c->local_maxpacket, 0, buf, 1);
	open_preamble(ssh, __func__, nc, "x11");
	if ((r = sshpkt_put_cstring(ssh, remote_ipaddr)) != 0 ||
	    (r = sshpkt_put_u32(ssh, remote_port)) != 0) {
		fatal_fr(r, "channel %i: reply", c->self);
	}
	if ((r = sshpkt_send(ssh)) != 0)
		fatal_fr(r, "channel %i: send", c->self);
	free(remote_ipaddr);
}

static void
port_open_helper(struct ssh *ssh, Channel *c, char *rtype)
{
	char *local_ipaddr = get_local_ipaddr(c->sock);
	int local_port = c->sock == -1 ? 65536 : get_local_port(c->sock);
	char *remote_ipaddr = get_peer_ipaddr(c->sock);
	int remote_port = get_peer_port(c->sock);
	int r;

	if (remote_port == -1) {
		/* Fake addr/port to appease peers that validate it (Tectia) */
		free(remote_ipaddr);
		remote_ipaddr = xstrdup("127.0.0.1");
		remote_port = 65535;
	}

	free(c->remote_name);
	xasprintf(&c->remote_name,
	    "%s: listening port %d for %.100s port %d, "
	    "connect from %.200s port %d to %.100s port %d",
	    rtype, c->listening_port, c->path, c->host_port,
	    remote_ipaddr, remote_port, local_ipaddr, local_port);

	open_preamble(ssh, __func__, c, rtype);
	if (strcmp(rtype, "direct-tcpip") == 0) {
		/* target host, port */
		if ((r = sshpkt_put_cstring(ssh, c->path)) != 0 ||
		    (r = sshpkt_put_u32(ssh, c->host_port)) != 0)
			fatal_fr(r, "channel %i: reply", c->self);
	} else if (strcmp(rtype, "direct-streamlocal@openssh.com") == 0) {
		/* target path */
		if ((r = sshpkt_put_cstring(ssh, c->path)) != 0)
			fatal_fr(r, "channel %i: reply", c->self);
	} else if (strcmp(rtype, "forwarded-streamlocal@openssh.com") == 0) {
		/* listen path */
		if ((r = sshpkt_put_cstring(ssh, c->path)) != 0)
			fatal_fr(r, "channel %i: reply", c->self);
	} else {
		/* listen address, port */
		if ((r = sshpkt_put_cstring(ssh, c->path)) != 0 ||
		    (r = sshpkt_put_u32(ssh, local_port)) != 0)
			fatal_fr(r, "channel %i: reply", c->self);
	}
	if (strcmp(rtype, "forwarded-streamlocal@openssh.com") == 0) {
		/* reserved for future owner/mode info */
		if ((r = sshpkt_put_cstring(ssh, "")) != 0)
			fatal_fr(r, "channel %i: reply", c->self);
	} else {
		/* originator host and port */
		if ((r = sshpkt_put_cstring(ssh, remote_ipaddr)) != 0 ||
		    (r = sshpkt_put_u32(ssh, (u_int)remote_port)) != 0)
			fatal_fr(r, "channel %i: reply", c->self);
	}
	if ((r = sshpkt_send(ssh)) != 0)
		fatal_fr(r, "channel %i: send", c->self);
	free(remote_ipaddr);
	free(local_ipaddr);
}

void
channel_set_x11_refuse_time(struct ssh *ssh, u_int refuse_time)
{
	ssh->chanctxt->x11_refuse_time = refuse_time;
}

/*
 * This socket is listening for connections to a forwarded TCP/IP port.
 */
static void
channel_post_port_listener(struct ssh *ssh, Channel *c)
{
	Channel *nc;
	struct sockaddr_storage addr;
	int newsock, nextstate;
	socklen_t addrlen;
	char *rtype;

	if ((c->io_ready & SSH_CHAN_IO_SOCK_R) == 0)
		return;

	debug("Connection to port %d forwarding to %.100s port %d requested.",
	    c->listening_port, c->path, c->host_port);

	if (c->type == SSH_CHANNEL_RPORT_LISTENER) {
		nextstate = SSH_CHANNEL_OPENING;
		rtype = "forwarded-tcpip";
	} else if (c->type == SSH_CHANNEL_RUNIX_LISTENER) {
		nextstate = SSH_CHANNEL_OPENING;
		rtype = "forwarded-streamlocal@openssh.com";
	} else if (c->host_port == PORT_STREAMLOCAL) {
		nextstate = SSH_CHANNEL_OPENING;
		rtype = "direct-streamlocal@openssh.com";
	} else if (c->host_port == 0) {
		nextstate = SSH_CHANNEL_DYNAMIC;
		rtype = "dynamic-tcpip";
	} else {
		nextstate = SSH_CHANNEL_OPENING;
		rtype = "direct-tcpip";
	}

	addrlen = sizeof(addr);
	newsock = accept(c->sock, (struct sockaddr *)&addr, &addrlen);
	if (newsock == -1) {
		if (errno != EINTR && errno != EWOULDBLOCK &&
		    errno != ECONNABORTED)
			error("accept: %.100s", strerror(errno));
		if (errno == EMFILE || errno == ENFILE)
			c->notbefore = monotime() + 1;
		return;
	}
	if (c->host_port != PORT_STREAMLOCAL)
		set_nodelay(newsock);
	nc = channel_new(ssh, rtype, nextstate, newsock, newsock, -1,
	    c->local_window_max, c->local_maxpacket, 0, rtype, 1);
	nc->listening_port = c->listening_port;
	nc->host_port = c->host_port;
	if (c->path != NULL)
		nc->path = xstrdup(c->path);

	if (nextstate != SSH_CHANNEL_DYNAMIC)
		port_open_helper(ssh, nc, rtype);
}

/*
 * This is the authentication agent socket listening for connections from
 * clients.
 */
static void
channel_post_auth_listener(struct ssh *ssh, Channel *c)
{
	Channel *nc;
	int r, newsock;
	struct sockaddr_storage addr;
	socklen_t addrlen;

	if ((c->io_ready & SSH_CHAN_IO_SOCK_R) == 0)
		return;

	addrlen = sizeof(addr);
	newsock = accept(c->sock, (struct sockaddr *)&addr, &addrlen);
	if (newsock == -1) {
		error("accept from auth socket: %.100s", strerror(errno));
		if (errno == EMFILE || errno == ENFILE)
			c->notbefore = monotime() + 1;
		return;
	}
	nc = channel_new(ssh, "accepted auth socket",
	    SSH_CHANNEL_OPENING, newsock, newsock, -1,
	    c->local_window_max, c->local_maxpacket,
	    0, "accepted auth socket", 1);
	open_preamble(ssh, __func__, nc, "auth-agent@openssh.com");
	if ((r = sshpkt_send(ssh)) != 0)
		fatal_fr(r, "channel %i", c->self);
}

static void
channel_post_connecting(struct ssh *ssh, Channel *c)
{
	int err = 0, sock, isopen, r;
	socklen_t sz = sizeof(err);

	if ((c->io_ready & SSH_CHAN_IO_SOCK_W) == 0)
		return;
	if (!c->have_remote_id)
		fatal_f("channel %d: no remote id", c->self);
	/* for rdynamic the OPEN_CONFIRMATION has been sent already */
	isopen = (c->type == SSH_CHANNEL_RDYNAMIC_FINISH);
	if (getsockopt(c->sock, SOL_SOCKET, SO_ERROR, &err, &sz) == -1) {
		err = errno;
		error("getsockopt SO_ERROR failed");
	}
	if (err == 0) {
		debug("channel %d: connected to %s port %d",
		    c->self, c->connect_ctx.host, c->connect_ctx.port);
		channel_connect_ctx_free(&c->connect_ctx);
		c->type = SSH_CHANNEL_OPEN;
		if (isopen) {
			/* no message necessary */
		} else {
			if ((r = sshpkt_start(ssh,
			    SSH2_MSG_CHANNEL_OPEN_CONFIRMATION)) != 0 ||
			    (r = sshpkt_put_u32(ssh, c->remote_id)) != 0 ||
			    (r = sshpkt_put_u32(ssh, c->self)) != 0 ||
			    (r = sshpkt_put_u32(ssh, c->local_window)) != 0 ||
			    (r = sshpkt_put_u32(ssh, c->local_maxpacket)) != 0 ||
			    (r = sshpkt_send(ssh)) != 0)
				fatal_fr(r, "channel %i open confirm", c->self);
		}
	} else {
		debug("channel %d: connection failed: %s",
		    c->self, strerror(err));
		/* Try next address, if any */
		if ((sock = connect_next(&c->connect_ctx)) > 0) {
			close(c->sock);
			c->sock = c->rfd = c->wfd = sock;
			return;
		}
		/* Exhausted all addresses */
		error("connect_to %.100s port %d: failed.",
		    c->connect_ctx.host, c->connect_ctx.port);
		channel_connect_ctx_free(&c->connect_ctx);
		if (isopen) {
			rdynamic_close(ssh, c);
		} else {
			if ((r = sshpkt_start(ssh,
			    SSH2_MSG_CHANNEL_OPEN_FAILURE)) != 0 ||
			    (r = sshpkt_put_u32(ssh, c->remote_id)) != 0 ||
			    (r = sshpkt_put_u32(ssh,
			    SSH2_OPEN_CONNECT_FAILED)) != 0 ||
			    (r = sshpkt_put_cstring(ssh, strerror(err))) != 0 ||
			    (r = sshpkt_put_cstring(ssh, "")) != 0 ||
			    (r = sshpkt_send(ssh)) != 0)
				fatal_fr(r, "channel %i: failure", c->self);
			chan_mark_dead(ssh, c);
		}
	}
}

static int
channel_handle_rfd(struct ssh *ssh, Channel *c)
{
	char buf[CHAN_RBUF];
	ssize_t len;
	int r, force;
	size_t have, avail, maxlen = CHANNEL_MAX_READ;
	int pty_zeroread = 0;

#ifdef PTY_ZEROREAD
	/* Bug on AIX: read(1) can return 0 for a non-closed fd */
	pty_zeroread = c->isatty;
#endif

	force = c->isatty && c->detach_close && c->istate != CHAN_INPUT_CLOSED;

	if (!force && (c->io_ready & SSH_CHAN_IO_RFD) == 0)
<<<<<<< HEAD
		return 1;
	if ((avail = sshbuf_avail(c->input)) == 0)
		return 1; /* Shouldn't happen */

	/*
	 * For "simple" channels (i.e. not datagram or filtered), we can
	 * read directly to the channel buffer.
	 */
	if (!pty_zeroread && c->input_filter == NULL && !c->datagram) {
		/* Only OPEN channels have valid rwin */
		if (c->type == SSH_CHANNEL_OPEN) {
			if ((have = sshbuf_len(c->input)) >= c->remote_window)
				return 1; /* shouldn't happen */
			if (maxlen > c->remote_window - have)
				maxlen = c->remote_window - have;
		}
		if (maxlen > avail)
			maxlen = avail;
		if ((r = sshbuf_read(c->rfd, c->input, maxlen, NULL)) != 0) {
			if (errno == EINTR || (!force &&
			    (errno == EAGAIN || errno == EWOULDBLOCK)))
				return 1;
			debug2("channel %d: read failed rfd %d maxlen %zu: %s",
			    c->self, c->rfd, maxlen, ssh_err(r));
			goto rfail;
		}
		return 1;
=======
		return 1;
	if ((avail = sshbuf_avail(c->input)) == 0)
		return 1; /* Shouldn't happen */

	/*
	 * For "simple" channels (i.e. not datagram or filtered), we can
	 * read directly to the channel buffer.
	 */
	if (!pty_zeroread && c->input_filter == NULL && !c->datagram) {
		/* Only OPEN channels have valid rwin */
		if (c->type == SSH_CHANNEL_OPEN) {
			if ((have = sshbuf_len(c->input)) >= c->remote_window)
				return 1; /* shouldn't happen */
			if (maxlen > c->remote_window - have)
				maxlen = c->remote_window - have;
		}
		if (maxlen > avail)
			maxlen = avail;
		if ((r = sshbuf_read(c->rfd, c->input, maxlen, NULL)) != 0) {
			if (errno == EINTR || (!force &&
			    (errno == EAGAIN || errno == EWOULDBLOCK)))
				return 1;
			debug2("channel %d: read failed rfd %d maxlen %zu: %s",
			    c->self, c->rfd, maxlen, ssh_err(r));
			goto rfail;
		}
		return 1;
>>>>>>> 077227d0
	}

	errno = 0;
	len = read(c->rfd, buf, sizeof(buf));
	/* fixup AIX zero-length read with errno set to look more like errors */
	if (pty_zeroread && len == 0 && errno != 0)
		len = -1;
	if (len == -1 && (errno == EINTR ||
	    ((errno == EAGAIN || errno == EWOULDBLOCK) && !force)))
		return 1;
	if (len < 0 || (!pty_zeroread && len == 0)) {
		debug2("channel %d: read<=0 rfd %d len %zd: %s",
		    c->self, c->rfd, len,
		    len == 0 ? "closed" : strerror(errno));
 rfail:
		if (c->type != SSH_CHANNEL_OPEN) {
			debug2("channel %d: not open", c->self);
			chan_mark_dead(ssh, c);
			return -1;
		} else {
			chan_read_failed(ssh, c);
		}
		return -1;
	}
	if (c->input_filter != NULL) {
		if (c->input_filter(ssh, c, buf, len) == -1) {
			debug2("channel %d: filter stops", c->self);
			chan_read_failed(ssh, c);
		}
	} else if (c->datagram) {
		if ((r = sshbuf_put_string(c->input, buf, len)) != 0)
			fatal_fr(r, "channel %i: put datagram", c->self);
	} else if ((r = sshbuf_put(c->input, buf, len)) != 0)
		fatal_fr(r, "channel %i: put data", c->self);

	return 1;
}

static int
channel_handle_wfd(struct ssh *ssh, Channel *c)
{
	struct termios tio;
	u_char *data = NULL, *buf; /* XXX const; need filter API change */
	size_t dlen, olen = 0;
	int r, len;

	if ((c->io_ready & SSH_CHAN_IO_WFD) == 0)
		return 1;
	if (sshbuf_len(c->output) == 0)
		return 1;

	/* Send buffered output data to the socket. */
	olen = sshbuf_len(c->output);
	if (c->output_filter != NULL) {
		if ((buf = c->output_filter(ssh, c, &data, &dlen)) == NULL) {
			debug2("channel %d: filter stops", c->self);
			if (c->type != SSH_CHANNEL_OPEN)
				chan_mark_dead(ssh, c);
			else
				chan_write_failed(ssh, c);
			return -1;
		}
	} else if (c->datagram) {
		if ((r = sshbuf_get_string(c->output, &data, &dlen)) != 0)
			fatal_fr(r, "channel %i: get datagram", c->self);
		buf = data;
	} else {
		buf = data = sshbuf_mutable_ptr(c->output);
		dlen = sshbuf_len(c->output);
	}

	if (c->datagram) {
		/* ignore truncated writes, datagrams might get lost */
		len = write(c->wfd, buf, dlen);
		free(data);
		if (len == -1 && (errno == EINTR || errno == EAGAIN ||
		    errno == EWOULDBLOCK))
			return 1;
		if (len <= 0)
			goto write_fail;
		goto out;
	}

#ifdef _AIX
	/* XXX: Later AIX versions can't push as much data to tty */
	if (c->wfd_isatty)
		dlen = MINIMUM(dlen, 8*1024);
#endif

	len = write(c->wfd, buf, dlen);
	if (len == -1 &&
	    (errno == EINTR || errno == EAGAIN || errno == EWOULDBLOCK))
		return 1;
	if (len <= 0) {
 write_fail:
		if (c->type != SSH_CHANNEL_OPEN) {
			debug2("channel %d: not open", c->self);
			chan_mark_dead(ssh, c);
			return -1;
		} else {
			chan_write_failed(ssh, c);
		}
		return -1;
	}
#ifndef BROKEN_TCGETATTR_ICANON
	if (c->isatty && dlen >= 1 && buf[0] != '\r') {
		if (tcgetattr(c->wfd, &tio) == 0 &&
		    !(tio.c_lflag & ECHO) && (tio.c_lflag & ICANON)) {
			/*
			 * Simulate echo to reduce the impact of
			 * traffic analysis. We need to match the
			 * size of a SSH2_MSG_CHANNEL_DATA message
			 * (4 byte channel id + buf)
			 */
			if ((r = sshpkt_msg_ignore(ssh, 4+len)) != 0 ||
			    (r = sshpkt_send(ssh)) != 0)
				fatal_fr(r, "channel %i: ignore", c->self);
		}
	}
#endif /* BROKEN_TCGETATTR_ICANON */
	if ((r = sshbuf_consume(c->output, len)) != 0)
		fatal_fr(r, "channel %i: consume", c->self);
 out:
	c->local_consumed += olen - sshbuf_len(c->output);
	return 1;
}

static int
channel_handle_efd_write(struct ssh *ssh, Channel *c)
{
	int r;
	ssize_t len;

	if ((c->io_ready & SSH_CHAN_IO_EFD_W) == 0)
		return 1;
	if (sshbuf_len(c->extended) == 0)
		return 1;

	len = write(c->efd, sshbuf_ptr(c->extended),
	    sshbuf_len(c->extended));
	debug2("channel %d: written %zd to efd %d", c->self, len, c->efd);
	if (len == -1 && (errno == EINTR || errno == EAGAIN ||
	    errno == EWOULDBLOCK))
		return 1;
	if (len <= 0) {
		debug2("channel %d: closing write-efd %d", c->self, c->efd);
		channel_close_fd(ssh, c, &c->efd);
	} else {
		if ((r = sshbuf_consume(c->extended, len)) != 0)
			fatal_fr(r, "channel %i: consume", c->self);
		c->local_consumed += len;
	}
	return 1;
}

static int
channel_handle_efd_read(struct ssh *ssh, Channel *c)
{
	char buf[CHAN_RBUF];
	ssize_t len;
	int r, force;

	force = c->isatty && c->detach_close && c->istate != CHAN_INPUT_CLOSED;

	if (!force && (c->io_ready & SSH_CHAN_IO_EFD_R) == 0)
		return 1;

	len = read(c->efd, buf, sizeof(buf));
	debug2("channel %d: read %zd from efd %d", c->self, len, c->efd);
	if (len == -1 && (errno == EINTR || ((errno == EAGAIN ||
	    errno == EWOULDBLOCK) && !force)))
		return 1;
	if (len <= 0) {
		debug2("channel %d: closing read-efd %d", c->self, c->efd);
		channel_close_fd(ssh, c, &c->efd);
	} else if (c->extended_usage == CHAN_EXTENDED_IGNORE)
		debug3("channel %d: discard efd", c->self);
	else if ((r = sshbuf_put(c->extended, buf, len)) != 0)
		fatal_fr(r, "channel %i: append", c->self);
	return 1;
}

static int
channel_handle_efd(struct ssh *ssh, Channel *c)
{
	if (c->efd == -1)
		return 1;

	/** XXX handle drain efd, too */

	if (c->extended_usage == CHAN_EXTENDED_WRITE)
		return channel_handle_efd_write(ssh, c);
	else if (c->extended_usage == CHAN_EXTENDED_READ ||
	    c->extended_usage == CHAN_EXTENDED_IGNORE)
		return channel_handle_efd_read(ssh, c);

	return 1;
}

static int
channel_check_window(struct ssh *ssh, Channel *c)
{
	int r;
	int denominator = 2;

	/* The Openssh code would check to see if we needed
	 * to send a window adjustment if the size fo the local window
	 * (the local write buffer) was less than half of the maximum
	 * size of the window. In cases where local_window_max was really
	 * large (say 128MB) this mean we needed to consume, in a worst case,
	 * 64MB out of the buffer before an adjustment was set. This could
	 * create something like silly window syndrome where we have to
	 * wait for a slow drain of the buffer and then the buffer is hit
	 * by another huge chunk of data. By having a denomicator that adjusts
	 * to the size of local_window_max we can send adjusts more frequently
	 * and for more reaosnable amounts.
	 */

	denominator = c->local_window_max / (4*1024*1024);
	if (denominator < 2)
		denominator = 2;

	/*
	if (c->local_window < c->local_window_max/denominator) {
		debug ("local: %d, LM/D: %d, local max: %d", c->local_window, c->local_window_max/denominator, c->local_window_max);
		debug ("WILL SEND ADJUST");
	}
	*/

	if (c->type == SSH_CHANNEL_OPEN &&
	    !(c->flags & (CHAN_CLOSE_SENT|CHAN_CLOSE_RCVD)) &&
	    ((ssh_packet_is_interactive(ssh) &&
	    c->local_window_max - c->local_window > c->local_maxpacket*3) ||
	    c->local_window < c->local_window_max/denominator) &&
	    c->local_consumed > 0) {
		u_int addition = 0;
		u_int32_t tcpwinsz = channel_tcpwinsz(ssh);
		/* adjust max window size if we are in a dynamic environment */
		if (c->dynamic_window && (tcpwinsz > c->local_window_max)) {
			debug ("maxpacket = %d", c->local_maxpacket);
			if (c->hpn_buffer_limit) {
				/* limit window growth to prevent buffer issues
				 * still not sure what is causing the buffer issues
				 * but it may be an issue with c->local_consumed not being
				 * handled properly in the cases of bottenecked IO to the
				 * wfd endpoint. This does have an impact on throughput
				 * as we're essentially maxing out local_window_max to
				 * half of the window size */
				addition = (tcpwinsz/2 - c->local_window_max);
			}
			else {
				/* aggressively grow the window */
				addition = tcpwinsz - c->local_window_max;
			}
			c->local_window_max += addition;
			debug("Channel: Window growth to %d by %d bytes", c->local_window_max, addition);
		}
		if (!c->have_remote_id)
			fatal_f("channel %d: no remote id", c->self);
		if ((r = sshpkt_start(ssh,
		    SSH2_MSG_CHANNEL_WINDOW_ADJUST)) != 0 ||
		    (r = sshpkt_put_u32(ssh, c->remote_id)) != 0 ||
		    (r = sshpkt_put_u32(ssh, c->local_consumed + addition)) != 0 ||
		    (r = sshpkt_send(ssh)) != 0) {
			fatal_fr(r, "channel %i", c->self);
		}
		debug2("channel %d: window %d sent adjust %d",
		    c->self, c->local_window,
		    c->local_consumed + addition);
		c->local_window += c->local_consumed + addition;
		c->local_consumed = 0;
	}
	return 1;
}

static void
channel_post_open(struct ssh *ssh, Channel *c)
{
	channel_handle_rfd(ssh, c);
	channel_handle_wfd(ssh, c);
	channel_handle_efd(ssh, c);
	channel_check_window(ssh, c);
}

static u_int
read_mux(struct ssh *ssh, Channel *c, u_int need)
{
	char buf[CHAN_RBUF];
	ssize_t len;
	u_int rlen;
	int r;

	if (sshbuf_len(c->input) < need) {
		rlen = need - sshbuf_len(c->input);
		len = read(c->rfd, buf, MINIMUM(rlen, CHAN_RBUF));
		if (len == -1 && (errno == EINTR || errno == EAGAIN))
			return sshbuf_len(c->input);
		if (len <= 0) {
			debug2("channel %d: ctl read<=0 rfd %d len %zd",
			    c->self, c->rfd, len);
			chan_read_failed(ssh, c);
			return 0;
		} else if ((r = sshbuf_put(c->input, buf, len)) != 0)
			fatal_fr(r, "channel %i: append", c->self);
	}
	return sshbuf_len(c->input);
}

static void
channel_post_mux_client_read(struct ssh *ssh, Channel *c)
{
	u_int need;

	if ((c->io_ready & SSH_CHAN_IO_RFD) == 0)
		return;
	if (c->istate != CHAN_INPUT_OPEN && c->istate != CHAN_INPUT_WAIT_DRAIN)
		return;
	if (c->mux_pause)
		return;

	/*
	 * Don't not read past the precise end of packets to
	 * avoid disrupting fd passing.
	 */
	if (read_mux(ssh, c, 4) < 4) /* read header */
		return;
	/* XXX sshbuf_peek_u32 */
	need = PEEK_U32(sshbuf_ptr(c->input));
#define CHANNEL_MUX_MAX_PACKET	(256 * 1024)
	if (need > CHANNEL_MUX_MAX_PACKET) {
		debug2("channel %d: packet too big %u > %u",
		    c->self, CHANNEL_MUX_MAX_PACKET, need);
		chan_rcvd_oclose(ssh, c);
		return;
	}
	if (read_mux(ssh, c, need + 4) < need + 4) /* read body */
		return;
	if (c->mux_rcb(ssh, c) != 0) {
		debug("channel %d: mux_rcb failed", c->self);
		chan_mark_dead(ssh, c);
		return;
	}
}

static void
channel_post_mux_client_write(struct ssh *ssh, Channel *c)
{
	ssize_t len;
	int r;

	if ((c->io_ready & SSH_CHAN_IO_WFD) == 0)
		return;
	if (sshbuf_len(c->output) == 0)
		return;

	len = write(c->wfd, sshbuf_ptr(c->output), sshbuf_len(c->output));
	if (len == -1 && (errno == EINTR || errno == EAGAIN))
		return;
	if (len <= 0) {
		chan_mark_dead(ssh, c);
		return;
	}
	if ((r = sshbuf_consume(c->output, len)) != 0)
		fatal_fr(r, "channel %i: consume", c->self);
}

static void
channel_post_mux_client(struct ssh *ssh, Channel *c)
{
	channel_post_mux_client_read(ssh, c);
	channel_post_mux_client_write(ssh, c);
}

static void
channel_post_mux_listener(struct ssh *ssh, Channel *c)
{
	Channel *nc;
	struct sockaddr_storage addr;
	socklen_t addrlen;
	int newsock;
	uid_t euid;
	gid_t egid;

	if ((c->io_ready & SSH_CHAN_IO_SOCK_R) == 0)
		return;

	debug("multiplexing control connection");

	/*
	 * Accept connection on control socket
	 */
	memset(&addr, 0, sizeof(addr));
	addrlen = sizeof(addr);
	if ((newsock = accept(c->sock, (struct sockaddr*)&addr,
	    &addrlen)) == -1) {
		error_f("accept: %s", strerror(errno));
		if (errno == EMFILE || errno == ENFILE)
			c->notbefore = monotime() + 1;
		return;
	}

	if (getpeereid(newsock, &euid, &egid) == -1) {
		error_f("getpeereid failed: %s", strerror(errno));
		close(newsock);
		return;
	}
	if ((euid != 0) && (getuid() != euid)) {
		error("multiplex uid mismatch: peer euid %u != uid %u",
		    (u_int)euid, (u_int)getuid());
		close(newsock);
		return;
	}
	nc = channel_new(ssh, "multiplex client", SSH_CHANNEL_MUX_CLIENT,
	    newsock, newsock, -1, c->local_window_max,
	    c->local_maxpacket, 0, "mux-control", 1);
	nc->mux_rcb = c->mux_rcb;
	debug3_f("new mux channel %d fd %d", nc->self, nc->sock);
	/* establish state */
	nc->mux_rcb(ssh, nc);
	/* mux state transitions must not elicit protocol messages */
	nc->flags |= CHAN_LOCAL;
}

static void
channel_handler_init(struct ssh_channels *sc)
{
	chan_fn **pre, **post;

	if ((pre = calloc(SSH_CHANNEL_MAX_TYPE, sizeof(*pre))) == NULL ||
	    (post = calloc(SSH_CHANNEL_MAX_TYPE, sizeof(*post))) == NULL)
		fatal_f("allocation failed");

	pre[SSH_CHANNEL_OPEN] =			&channel_pre_open;
	pre[SSH_CHANNEL_X11_OPEN] =		&channel_pre_x11_open;
	pre[SSH_CHANNEL_PORT_LISTENER] =	&channel_pre_listener;
	pre[SSH_CHANNEL_RPORT_LISTENER] =	&channel_pre_listener;
	pre[SSH_CHANNEL_UNIX_LISTENER] =	&channel_pre_listener;
	pre[SSH_CHANNEL_RUNIX_LISTENER] =	&channel_pre_listener;
	pre[SSH_CHANNEL_X11_LISTENER] =		&channel_pre_listener;
	pre[SSH_CHANNEL_AUTH_SOCKET] =		&channel_pre_listener;
	pre[SSH_CHANNEL_CONNECTING] =		&channel_pre_connecting;
	pre[SSH_CHANNEL_DYNAMIC] =		&channel_pre_dynamic;
	pre[SSH_CHANNEL_RDYNAMIC_FINISH] =	&channel_pre_connecting;
	pre[SSH_CHANNEL_MUX_LISTENER] =		&channel_pre_listener;
	pre[SSH_CHANNEL_MUX_CLIENT] =		&channel_pre_mux_client;

	post[SSH_CHANNEL_OPEN] =		&channel_post_open;
	post[SSH_CHANNEL_PORT_LISTENER] =	&channel_post_port_listener;
	post[SSH_CHANNEL_RPORT_LISTENER] =	&channel_post_port_listener;
	post[SSH_CHANNEL_UNIX_LISTENER] =	&channel_post_port_listener;
	post[SSH_CHANNEL_RUNIX_LISTENER] =	&channel_post_port_listener;
	post[SSH_CHANNEL_X11_LISTENER] =	&channel_post_x11_listener;
	post[SSH_CHANNEL_AUTH_SOCKET] =		&channel_post_auth_listener;
	post[SSH_CHANNEL_CONNECTING] =		&channel_post_connecting;
	post[SSH_CHANNEL_DYNAMIC] =		&channel_post_open;
	post[SSH_CHANNEL_RDYNAMIC_FINISH] =	&channel_post_connecting;
	post[SSH_CHANNEL_MUX_LISTENER] =	&channel_post_mux_listener;
	post[SSH_CHANNEL_MUX_CLIENT] =		&channel_post_mux_client;

	sc->channel_pre = pre;
	sc->channel_post = post;
}

/* gc dead channels */
static void
channel_garbage_collect(struct ssh *ssh, Channel *c)
{
	if (c == NULL)
		return;
	if (c->detach_user != NULL) {
		if (!chan_is_dead(ssh, c, c->detach_close))
			return;

		debug2("channel %d: gc: notify user", c->self);
		c->detach_user(ssh, c->self, NULL);
		/* if we still have a callback */
		if (c->detach_user != NULL)
			return;
		debug2("channel %d: gc: user detached", c->self);
	}
	if (!chan_is_dead(ssh, c, 1))
		return;
	debug2("channel %d: garbage collecting", c->self);
	channel_free(ssh, c);
}

enum channel_table { CHAN_PRE, CHAN_POST };

static void
channel_handler(struct ssh *ssh, int table, time_t *unpause_secs)
{
	struct ssh_channels *sc = ssh->chanctxt;
	chan_fn **ftab = table == CHAN_PRE ? sc->channel_pre : sc->channel_post;
	u_int i, oalloc;
	Channel *c;
	time_t now;

	now = monotime();
	if (unpause_secs != NULL)
		*unpause_secs = 0;
	for (i = 0, oalloc = sc->channels_alloc; i < oalloc; i++) {
		c = sc->channels[i];
		if (c == NULL)
			continue;
		if (c->delayed) {
			if (table == CHAN_PRE)
				c->delayed = 0;
			else
				continue;
		}
		if (ftab[c->type] != NULL) {
			/*
			 * Run handlers that are not paused.
			 */
			if (c->notbefore <= now)
				(*ftab[c->type])(ssh, c);
			else if (unpause_secs != NULL) {
				/*
				 * Collect the time that the earliest
				 * channel comes off pause.
				 */
				debug3_f("chan %d: skip for %d more "
				    "seconds", c->self,
				    (int)(c->notbefore - now));
				if (*unpause_secs == 0 ||
				    (c->notbefore - now) < *unpause_secs)
					*unpause_secs = c->notbefore - now;
			}
		}
		channel_garbage_collect(ssh, c);
	}
	if (unpause_secs != NULL && *unpause_secs != 0)
		debug3_f("first channel unpauses in %d seconds",
		    (int)*unpause_secs);
}

/*
 * Create sockets before preparing IO.
 * This is necessary for things that need to happen after reading
 * the network-input but need to be completed before IO event setup, e.g.
 * because they may create new channels.
 */
static void
channel_before_prepare_io(struct ssh *ssh)
{
	struct ssh_channels *sc = ssh->chanctxt;
	Channel *c;
	u_int i, oalloc;

	for (i = 0, oalloc = sc->channels_alloc; i < oalloc; i++) {
		c = sc->channels[i];
		if (c == NULL)
			continue;
		if (c->type == SSH_CHANNEL_RDYNAMIC_OPEN)
			channel_before_prepare_io_rdynamic(ssh, c);
	}
}

static void
dump_channel_poll(const char *func, const char *what, Channel *c,
    u_int pollfd_offset, struct pollfd *pfd)
{
#ifdef DEBUG_CHANNEL_POLL
	debug3_f("channel %d: rfd r%d w%d e%d s%d "
	    "pfd[%u].fd=%d want 0x%02x ev 0x%02x ready 0x%02x rev 0x%02x",
	    c->self, c->rfd, c->wfd, c->efd, c->sock, pollfd_offset, pfd->fd,
	    c->io_want, pfd->events, c->io_ready, pfd->revents);
#endif
}

/* Prepare pollfd entries for a single channel */
static void
channel_prepare_pollfd(Channel *c, u_int *next_pollfd,
    struct pollfd *pfd, u_int npfd)
{
	u_int p = *next_pollfd;

	if (c == NULL)
		return;
	if (p + 4 > npfd) {
		/* Shouldn't happen */
		fatal_f("channel %d: bad pfd offset %u (max %u)",
		    c->self, p, npfd);
	}
	c->pollfd_offset = -1;
	/*
	 * prepare c->rfd
	 *
	 * This is a special case, since c->rfd might be the same as
	 * c->wfd, c->efd and/or c->sock. Handle those here if they want
	 * IO too.
	 */
	if (c->rfd != -1) {
		if (c->pollfd_offset == -1)
			c->pollfd_offset = p;
		pfd[p].fd = c->rfd;
		pfd[p].events = 0;
		if ((c->io_want & SSH_CHAN_IO_RFD) != 0)
			pfd[p].events |= POLLIN;
		/* rfd == wfd */
		if (c->wfd == c->rfd &&
		    (c->io_want & SSH_CHAN_IO_WFD) != 0)
			pfd[p].events |= POLLOUT;
		/* rfd == efd */
		if (c->efd == c->rfd &&
		    (c->io_want & SSH_CHAN_IO_EFD_R) != 0)
			pfd[p].events |= POLLIN;
		if (c->efd == c->rfd &&
		    (c->io_want & SSH_CHAN_IO_EFD_W) != 0)
			pfd[p].events |= POLLOUT;
		/* rfd == sock */
		if (c->sock == c->rfd &&
		    (c->io_want & SSH_CHAN_IO_SOCK_R) != 0)
			pfd[p].events |= POLLIN;
		if (c->sock == c->rfd &&
		    (c->io_want & SSH_CHAN_IO_SOCK_W) != 0)
			pfd[p].events |= POLLOUT;
		dump_channel_poll(__func__, "rfd", c, p, &pfd[p]);
		p++;
	}
	/* prepare c->wfd (if not already handled above) */
	if (c->wfd != -1 && c->rfd != c->wfd) {
		if (c->pollfd_offset == -1)
			c->pollfd_offset = p;
		pfd[p].fd = c->wfd;
		pfd[p].events = 0;
		if ((c->io_want & SSH_CHAN_IO_WFD) != 0)
			pfd[p].events = POLLOUT;
		dump_channel_poll(__func__, "wfd", c, p, &pfd[p]);
		p++;
	}
	/* prepare c->efd (if not already handled above) */
	if (c->efd != -1 && c->rfd != c->efd) {
		if (c->pollfd_offset == -1)
			c->pollfd_offset = p;
		pfd[p].fd = c->efd;
		pfd[p].events = 0;
		if ((c->io_want & SSH_CHAN_IO_EFD_R) != 0)
			pfd[p].events |= POLLIN;
		if ((c->io_want & SSH_CHAN_IO_EFD_W) != 0)
			pfd[p].events |= POLLOUT;
		dump_channel_poll(__func__, "efd", c, p, &pfd[p]);
		p++;
	}
	/* prepare c->sock (if not already handled above) */
	if (c->sock != -1 && c->rfd != c->sock) {
		if (c->pollfd_offset == -1)
			c->pollfd_offset = p;
		pfd[p].fd = c->sock;
		pfd[p].events = 0;
		if ((c->io_want & SSH_CHAN_IO_SOCK_R) != 0)
			pfd[p].events |= POLLIN;
		if ((c->io_want & SSH_CHAN_IO_SOCK_W) != 0)
			pfd[p].events |= POLLOUT;
		dump_channel_poll(__func__, "sock", c, p, &pfd[p]);
		p++;
	}
	*next_pollfd = p;
}

/* * Allocate/prepare poll structure */
void
channel_prepare_poll(struct ssh *ssh, struct pollfd **pfdp, u_int *npfd_allocp,
    u_int *npfd_activep, u_int npfd_reserved, time_t *minwait_secs)
{
	struct ssh_channels *sc = ssh->chanctxt;
	u_int i, oalloc, p, npfd = npfd_reserved;
<<<<<<< HEAD

	channel_before_prepare_io(ssh); /* might create a new channel */

	/* Allocate 4x pollfd for each channel (rfd, wfd, efd, sock) */
	if (sc->channels_alloc >= (INT_MAX / 4) - npfd_reserved)
		fatal_f("too many channels"); /* shouldn't happen */
	if (!ssh_packet_is_rekeying(ssh))
		npfd += sc->channels_alloc * 4;
	if (npfd > *npfd_allocp) {
		*pfdp = xrecallocarray(*pfdp, *npfd_allocp,
		    npfd, sizeof(**pfdp));
		*npfd_allocp = npfd;
	}
	*npfd_activep = npfd_reserved;
	if (ssh_packet_is_rekeying(ssh))
		return;

=======

	channel_before_prepare_io(ssh); /* might create a new channel */

	/* Allocate 4x pollfd for each channel (rfd, wfd, efd, sock) */
	if (sc->channels_alloc >= (INT_MAX / 4) - npfd_reserved)
		fatal_f("too many channels"); /* shouldn't happen */
	if (!ssh_packet_is_rekeying(ssh))
		npfd += sc->channels_alloc * 4;
	if (npfd > *npfd_allocp) {
		*pfdp = xrecallocarray(*pfdp, *npfd_allocp,
		    npfd, sizeof(**pfdp));
		*npfd_allocp = npfd;
	}
	*npfd_activep = npfd_reserved;
	if (ssh_packet_is_rekeying(ssh))
		return;

>>>>>>> 077227d0
	oalloc = sc->channels_alloc;

	channel_handler(ssh, CHAN_PRE, minwait_secs);

	if (oalloc != sc->channels_alloc) {
		/* shouldn't happen */
		fatal_f("channels_alloc changed during CHAN_PRE "
		    "(was %u, now %u)", oalloc, sc->channels_alloc);
	}

	/* Prepare pollfd */
	p = npfd_reserved;
	for (i = 0; i < sc->channels_alloc; i++)
		channel_prepare_pollfd(sc->channels[i], &p, *pfdp, npfd);
	*npfd_activep = p;
}

static void
fd_ready(Channel *c, u_int p, struct pollfd *pfds, int fd,
    const char *what, u_int revents_mask, u_int ready)
{
	struct pollfd *pfd = &pfds[p];

	if (fd == -1)
		return;
	dump_channel_poll(__func__, what, c, p, pfd);
	if (pfd->fd != fd) {
		fatal("channel %d: inconsistent %s fd=%d pollfd[%u].fd %d "
		    "r%d w%d e%d s%d", c->self, what, fd, p, pfd->fd,
		    c->rfd, c->wfd, c->efd, c->sock);
	}
	if ((pfd->revents & POLLNVAL) != 0) {
		fatal("channel %d: invalid %s pollfd[%u].fd %d r%d w%d e%d s%d",
		    c->self, what, p, pfd->fd, c->rfd, c->wfd, c->efd, c->sock);
	}
	if ((pfd->revents & (revents_mask|POLLHUP|POLLERR)) != 0)
		c->io_ready |= ready & c->io_want;
}

/*
 * After poll, perform any appropriate operations for channels which have
 * events pending.
 */
void
channel_after_poll(struct ssh *ssh, struct pollfd *pfd, u_int npfd)
{
	struct ssh_channels *sc = ssh->chanctxt;
	u_int i, p;
	Channel *c;

#ifdef DEBUG_CHANNEL_POLL
	for (p = 0; p < npfd; p++) {
		if (pfd[p].revents == 0)
			continue;
		debug_f("pfd[%u].fd %d rev 0x%04x",
		    p, pfd[p].fd, pfd[p].revents);
	}
#endif

	/* Convert pollfd into c->io_ready */
	for (i = 0; i < sc->channels_alloc; i++) {
		c = sc->channels[i];
		if (c == NULL || c->pollfd_offset < 0)
			continue;
		if ((u_int)c->pollfd_offset >= npfd) {
			/* shouldn't happen */
			fatal_f("channel %d: (before) bad pfd %u (max %u)",
			    c->self, c->pollfd_offset, npfd);
		}
		/* if rfd is shared with efd/sock then wfd should be too */
		if (c->rfd != -1 && c->wfd != -1 && c->rfd != c->wfd &&
		    (c->rfd == c->efd || c->rfd == c->sock)) {
			/* Shouldn't happen */
			fatal_f("channel %d: unexpected fds r%d w%d e%d s%d",
			    c->self, c->rfd, c->wfd, c->efd, c->sock);
		}
		c->io_ready = 0;
		p = c->pollfd_offset;
		/* rfd, potentially shared with wfd, efd and sock */
		if (c->rfd != -1) {
			fd_ready(c, p, pfd, c->rfd, "rfd", POLLIN,
			    SSH_CHAN_IO_RFD);
			if (c->rfd == c->wfd) {
				fd_ready(c, p, pfd, c->wfd, "wfd/r", POLLOUT,
				    SSH_CHAN_IO_WFD);
			}
			if (c->rfd == c->efd) {
				fd_ready(c, p, pfd, c->efd, "efdr/r", POLLIN,
				    SSH_CHAN_IO_EFD_R);
				fd_ready(c, p, pfd, c->efd, "efdw/r", POLLOUT,
				    SSH_CHAN_IO_EFD_W);
			}
			if (c->rfd == c->sock) {
				fd_ready(c, p, pfd, c->sock, "sockr/r", POLLIN,
				    SSH_CHAN_IO_SOCK_R);
				fd_ready(c, p, pfd, c->sock, "sockw/r", POLLOUT,
				    SSH_CHAN_IO_SOCK_W);
			}
			p++;
		}
		/* wfd */
		if (c->wfd != -1 && c->wfd != c->rfd) {
			fd_ready(c, p, pfd, c->wfd, "wfd", POLLOUT,
			    SSH_CHAN_IO_WFD);
			p++;
		}
		/* efd */
		if (c->efd != -1 && c->efd != c->rfd) {
			fd_ready(c, p, pfd, c->efd, "efdr", POLLIN,
			    SSH_CHAN_IO_EFD_R);
			fd_ready(c, p, pfd, c->efd, "efdw", POLLOUT,
			    SSH_CHAN_IO_EFD_W);
			p++;
		}
		/* sock */
		if (c->sock != -1 && c->sock != c->rfd) {
			fd_ready(c, p, pfd, c->sock, "sockr", POLLIN,
			    SSH_CHAN_IO_SOCK_R);
			fd_ready(c, p, pfd, c->sock, "sockw", POLLOUT,
			    SSH_CHAN_IO_SOCK_W);
			p++;
		}

		if (p > npfd) {
			/* shouldn't happen */
			fatal_f("channel %d: (after) bad pfd %u (max %u)",
			    c->self, c->pollfd_offset, npfd);
		}
	}
	channel_handler(ssh, CHAN_POST, NULL);
}

/*
 * Enqueue data for channels with open or draining c->input.
 */
static void
channel_output_poll_input_open(struct ssh *ssh, Channel *c)
{
	size_t len, plen;
	const u_char *pkt;
	int r;

	if ((len = sshbuf_len(c->input)) == 0) {
		if (c->istate == CHAN_INPUT_WAIT_DRAIN) {
			/*
			 * input-buffer is empty and read-socket shutdown:
			 * tell peer, that we will not send more data:
			 * send IEOF.
			 * hack for extended data: delay EOF if EFD still
			 * in use.
			 */
			if (CHANNEL_EFD_INPUT_ACTIVE(c))
				debug2("channel %d: "
				    "ibuf_empty delayed efd %d/(%zu)",
				    c->self, c->efd, sshbuf_len(c->extended));
			else
				chan_ibuf_empty(ssh, c);
		}
		return;
	}

	if (!c->have_remote_id)
		fatal_f("channel %d: no remote id", c->self);

	if (c->datagram) {
		/* Check datagram will fit; drop if not */
		if ((r = sshbuf_get_string_direct(c->input, &pkt, &plen)) != 0)
			fatal_fr(r, "channel %i: get datagram", c->self);
		/*
		 * XXX this does tail-drop on the datagram queue which is
		 * usually suboptimal compared to head-drop. Better to have
		 * backpressure at read time? (i.e. read + discard)
		 */
		if (plen > c->remote_window || plen > c->remote_maxpacket) {
			debug("channel %d: datagram too big", c->self);
			return;
		}
		/* Enqueue it */
		if ((r = sshpkt_start(ssh, SSH2_MSG_CHANNEL_DATA)) != 0 ||
		    (r = sshpkt_put_u32(ssh, c->remote_id)) != 0 ||
		    (r = sshpkt_put_string(ssh, pkt, plen)) != 0 ||
		    (r = sshpkt_send(ssh)) != 0)
			fatal_fr(r, "channel %i: send datagram", c->self);
		c->remote_window -= plen;
	}

	/* Enqueue packet for buffered data. */
	if (len > c->remote_window)
		len = c->remote_window;
	if (len > c->remote_maxpacket)
		len = c->remote_maxpacket;
	if (len == 0)
		return;
	if ((r = sshpkt_start(ssh, SSH2_MSG_CHANNEL_DATA)) != 0 ||
	    (r = sshpkt_put_u32(ssh, c->remote_id)) != 0 ||
	    (r = sshpkt_put_string(ssh, sshbuf_ptr(c->input), len)) != 0 ||
	    (r = sshpkt_send(ssh)) != 0)
		fatal_fr(r, "channel %i: send data", c->self);
	if ((r = sshbuf_consume(c->input, len)) != 0)
		fatal_fr(r, "channel %i: consume", c->self);
	c->remote_window -= len;
}

/*
 * Enqueue data for channels with open c->extended in read mode.
 */
static void
channel_output_poll_extended_read(struct ssh *ssh, Channel *c)
{
	size_t len;
	int r;

	if ((len = sshbuf_len(c->extended)) == 0)
		return;

	debug2("channel %d: rwin %u elen %zu euse %d", c->self,
	    c->remote_window, sshbuf_len(c->extended), c->extended_usage);
	if (len > c->remote_window)
		len = c->remote_window;
	if (len > c->remote_maxpacket)
		len = c->remote_maxpacket;
	if (len == 0)
		return;
	if (!c->have_remote_id)
		fatal_f("channel %d: no remote id", c->self);
	if ((r = sshpkt_start(ssh, SSH2_MSG_CHANNEL_EXTENDED_DATA)) != 0 ||
	    (r = sshpkt_put_u32(ssh, c->remote_id)) != 0 ||
	    (r = sshpkt_put_u32(ssh, SSH2_EXTENDED_DATA_STDERR)) != 0 ||
	    (r = sshpkt_put_string(ssh, sshbuf_ptr(c->extended), len)) != 0 ||
	    (r = sshpkt_send(ssh)) != 0)
		fatal_fr(r, "channel %i: data", c->self);
	if ((r = sshbuf_consume(c->extended, len)) != 0)
		fatal_fr(r, "channel %i: consume", c->self);
	c->remote_window -= len;
	debug2("channel %d: sent ext data %zu", c->self, len);
}

/* If there is data to send to the connection, enqueue some of it now. */
void
channel_output_poll(struct ssh *ssh)
{
	struct ssh_channels *sc = ssh->chanctxt;
	Channel *c;
	u_int i;

	for (i = 0; i < sc->channels_alloc; i++) {
		c = sc->channels[i];
		if (c == NULL)
			continue;

		/*
		 * We are only interested in channels that can have buffered
		 * incoming data.
		 */
		if (c->type != SSH_CHANNEL_OPEN)
			continue;
		if ((c->flags & (CHAN_CLOSE_SENT|CHAN_CLOSE_RCVD))) {
			/* XXX is this true? */
			debug3("channel %d: will not send data after close",
			       c->self);
			continue;
		}

		/* Get the amount of buffered data for this channel. */
		if (c->istate == CHAN_INPUT_OPEN ||
		    c->istate == CHAN_INPUT_WAIT_DRAIN)
			channel_output_poll_input_open(ssh, c);
		/* Send extended data, i.e. stderr */
		if (!(c->flags & CHAN_EOF_SENT) &&
		    c->extended_usage == CHAN_EXTENDED_READ)
			channel_output_poll_extended_read(ssh, c);
	}
}

/* -- mux proxy support  */

/*
 * When multiplexing channel messages for mux clients we have to deal
 * with downstream messages from the mux client and upstream messages
 * from the ssh server:
 * 1) Handling downstream messages is straightforward and happens
 *    in channel_proxy_downstream():
 *    - We forward all messages (mostly) unmodified to the server.
 *    - However, in order to route messages from upstream to the correct
 *      downstream client, we have to replace the channel IDs used by the
 *      mux clients with a unique channel ID because the mux clients might
 *      use conflicting channel IDs.
 *    - so we inspect and change both SSH2_MSG_CHANNEL_OPEN and
 *      SSH2_MSG_CHANNEL_OPEN_CONFIRMATION messages, create a local
 *      SSH_CHANNEL_MUX_PROXY channel and replace the mux clients ID
 *      with the newly allocated channel ID.
 * 2) Upstream messages are received by matching SSH_CHANNEL_MUX_PROXY
 *    channels and processed by channel_proxy_upstream(). The local channel ID
 *    is then translated back to the original mux client ID.
 * 3) In both cases we need to keep track of matching SSH2_MSG_CHANNEL_CLOSE
 *    messages so we can clean up SSH_CHANNEL_MUX_PROXY channels.
 * 4) The SSH_CHANNEL_MUX_PROXY channels also need to closed when the
 *    downstream mux client are removed.
 * 5) Handling SSH2_MSG_CHANNEL_OPEN messages from the upstream server
 *    requires more work, because they are not addressed to a specific
 *    channel. E.g. client_request_forwarded_tcpip() needs to figure
 *    out whether the request is addressed to the local client or a
 *    specific downstream client based on the listen-address/port.
 * 6) Agent and X11-Forwarding have a similar problem and are currently
 *    not supported as the matching session/channel cannot be identified
 *    easily.
 */

/*
 * receive packets from downstream mux clients:
 * channel callback fired on read from mux client, creates
 * SSH_CHANNEL_MUX_PROXY channels and translates channel IDs
 * on channel creation.
 */
int
channel_proxy_downstream(struct ssh *ssh, Channel *downstream)
{
	Channel *c = NULL;
	struct sshbuf *original = NULL, *modified = NULL;
	const u_char *cp;
	char *ctype = NULL, *listen_host = NULL;
	u_char type;
	size_t have;
	int ret = -1, r;
	u_int id, remote_id, listen_port;

	/* sshbuf_dump(downstream->input, stderr); */
	if ((r = sshbuf_get_string_direct(downstream->input, &cp, &have))
	    != 0) {
		error_fr(r, "parse");
		return -1;
	}
	if (have < 2) {
		error_f("short message");
		return -1;
	}
	type = cp[1];
	/* skip padlen + type */
	cp += 2;
	have -= 2;
	if (ssh_packet_log_type(type))
		debug3_f("channel %u: down->up: type %u",
		    downstream->self, type);

	switch (type) {
	case SSH2_MSG_CHANNEL_OPEN:
		if ((original = sshbuf_from(cp, have)) == NULL ||
		    (modified = sshbuf_new()) == NULL) {
			error_f("alloc");
			goto out;
		}
		if ((r = sshbuf_get_cstring(original, &ctype, NULL)) != 0 ||
		    (r = sshbuf_get_u32(original, &id)) != 0) {
			error_fr(r, "parse");
			goto out;
		}
		c = channel_new(ssh, "mux proxy", SSH_CHANNEL_MUX_PROXY,
		    -1, -1, -1, 0, 0, 0, ctype, 1);
		c->mux_ctx = downstream;	/* point to mux client */
		c->mux_downstream_id = id;	/* original downstream id */
		if ((r = sshbuf_put_cstring(modified, ctype)) != 0 ||
		    (r = sshbuf_put_u32(modified, c->self)) != 0 ||
		    (r = sshbuf_putb(modified, original)) != 0) {
			error_fr(r, "compose");
			channel_free(ssh, c);
			goto out;
		}
		break;
	case SSH2_MSG_CHANNEL_OPEN_CONFIRMATION:
		/*
		 * Almost the same as SSH2_MSG_CHANNEL_OPEN, except then we
		 * need to parse 'remote_id' instead of 'ctype'.
		 */
		if ((original = sshbuf_from(cp, have)) == NULL ||
		    (modified = sshbuf_new()) == NULL) {
			error_f("alloc");
			goto out;
		}
		if ((r = sshbuf_get_u32(original, &remote_id)) != 0 ||
		    (r = sshbuf_get_u32(original, &id)) != 0) {
			error_fr(r, "parse");
			goto out;
		}
		c = channel_new(ssh, "mux proxy", SSH_CHANNEL_MUX_PROXY,
		    -1, -1, -1, 0, 0, 0, "mux-down-connect", 1);
		c->mux_ctx = downstream;	/* point to mux client */
		c->mux_downstream_id = id;
		c->remote_id = remote_id;
		c->have_remote_id = 1;
		if ((r = sshbuf_put_u32(modified, remote_id)) != 0 ||
		    (r = sshbuf_put_u32(modified, c->self)) != 0 ||
		    (r = sshbuf_putb(modified, original)) != 0) {
			error_fr(r, "compose");
			channel_free(ssh, c);
			goto out;
		}
		break;
	case SSH2_MSG_GLOBAL_REQUEST:
		if ((original = sshbuf_from(cp, have)) == NULL) {
			error_f("alloc");
			goto out;
		}
		if ((r = sshbuf_get_cstring(original, &ctype, NULL)) != 0) {
			error_fr(r, "parse");
			goto out;
		}
		if (strcmp(ctype, "tcpip-forward") != 0) {
			error_f("unsupported request %s", ctype);
			goto out;
		}
		if ((r = sshbuf_get_u8(original, NULL)) != 0 ||
		    (r = sshbuf_get_cstring(original, &listen_host, NULL)) != 0 ||
		    (r = sshbuf_get_u32(original, &listen_port)) != 0) {
			error_fr(r, "parse");
			goto out;
		}
		if (listen_port > 65535) {
			error_f("tcpip-forward for %s: bad port %u",
			    listen_host, listen_port);
			goto out;
		}
		/* Record that connection to this host/port is permitted. */
		permission_set_add(ssh, FORWARD_USER, FORWARD_LOCAL, "<mux>", -1,
		    listen_host, NULL, (int)listen_port, downstream);
		listen_host = NULL;
		break;
	case SSH2_MSG_CHANNEL_CLOSE:
		if (have < 4)
			break;
		remote_id = PEEK_U32(cp);
		if ((c = channel_by_remote_id(ssh, remote_id)) != NULL) {
			if (c->flags & CHAN_CLOSE_RCVD)
				channel_free(ssh, c);
			else
				c->flags |= CHAN_CLOSE_SENT;
		}
		break;
	}
	if (modified) {
		if ((r = sshpkt_start(ssh, type)) != 0 ||
		    (r = sshpkt_putb(ssh, modified)) != 0 ||
		    (r = sshpkt_send(ssh)) != 0) {
			error_fr(r, "send");
			goto out;
		}
	} else {
		if ((r = sshpkt_start(ssh, type)) != 0 ||
		    (r = sshpkt_put(ssh, cp, have)) != 0 ||
		    (r = sshpkt_send(ssh)) != 0) {
			error_fr(r, "send");
			goto out;
		}
	}
	ret = 0;
 out:
	free(ctype);
	free(listen_host);
	sshbuf_free(original);
	sshbuf_free(modified);
	return ret;
}

/*
 * receive packets from upstream server and de-multiplex packets
 * to correct downstream:
 * implemented as a helper for channel input handlers,
 * replaces local (proxy) channel ID with downstream channel ID.
 */
int
channel_proxy_upstream(Channel *c, int type, u_int32_t seq, struct ssh *ssh)
{
	struct sshbuf *b = NULL;
	Channel *downstream;
	const u_char *cp = NULL;
	size_t len;
	int r;

	/*
	 * When receiving packets from the peer we need to check whether we
	 * need to forward the packets to the mux client. In this case we
	 * restore the original channel id and keep track of CLOSE messages,
	 * so we can cleanup the channel.
	 */
	if (c == NULL || c->type != SSH_CHANNEL_MUX_PROXY)
		return 0;
	if ((downstream = c->mux_ctx) == NULL)
		return 0;
	switch (type) {
	case SSH2_MSG_CHANNEL_CLOSE:
	case SSH2_MSG_CHANNEL_DATA:
	case SSH2_MSG_CHANNEL_EOF:
	case SSH2_MSG_CHANNEL_EXTENDED_DATA:
	case SSH2_MSG_CHANNEL_OPEN_CONFIRMATION:
	case SSH2_MSG_CHANNEL_OPEN_FAILURE:
	case SSH2_MSG_CHANNEL_WINDOW_ADJUST:
	case SSH2_MSG_CHANNEL_SUCCESS:
	case SSH2_MSG_CHANNEL_FAILURE:
	case SSH2_MSG_CHANNEL_REQUEST:
		break;
	default:
		debug2_f("channel %u: unsupported type %u", c->self, type);
		return 0;
	}
	if ((b = sshbuf_new()) == NULL) {
		error_f("alloc reply");
		goto out;
	}
	/* get remaining payload (after id) */
	cp = sshpkt_ptr(ssh, &len);
	if (cp == NULL) {
		error_f("no packet");
		goto out;
	}
	/* translate id and send to muxclient */
	if ((r = sshbuf_put_u8(b, 0)) != 0 ||	/* padlen */
	    (r = sshbuf_put_u8(b, type)) != 0 ||
	    (r = sshbuf_put_u32(b, c->mux_downstream_id)) != 0 ||
	    (r = sshbuf_put(b, cp, len)) != 0 ||
	    (r = sshbuf_put_stringb(downstream->output, b)) != 0) {
		error_fr(r, "compose muxclient");
		goto out;
	}
	/* sshbuf_dump(b, stderr); */
	if (ssh_packet_log_type(type))
		debug3_f("channel %u: up->down: type %u", c->self, type);
 out:
	/* update state */
	switch (type) {
	case SSH2_MSG_CHANNEL_OPEN_CONFIRMATION:
		/* record remote_id for SSH2_MSG_CHANNEL_CLOSE */
		if (cp && len > 4) {
			c->remote_id = PEEK_U32(cp);
			c->have_remote_id = 1;
		}
		break;
	case SSH2_MSG_CHANNEL_CLOSE:
		if (c->flags & CHAN_CLOSE_SENT)
			channel_free(ssh, c);
		else
			c->flags |= CHAN_CLOSE_RCVD;
		break;
	}
	sshbuf_free(b);
	return 1;
}

/* -- protocol input */

/* Parse a channel ID from the current packet */
static int
channel_parse_id(struct ssh *ssh, const char *where, const char *what)
{
	u_int32_t id;
	int r;

	if ((r = sshpkt_get_u32(ssh, &id)) != 0) {
		error_r(r, "%s: parse id", where);
		ssh_packet_disconnect(ssh, "Invalid %s message", what);
	}
	if (id > INT_MAX) {
		error_r(r, "%s: bad channel id %u", where, id);
		ssh_packet_disconnect(ssh, "Invalid %s channel id", what);
	}
	return (int)id;
}

/* Lookup a channel from an ID in the current packet */
static Channel *
channel_from_packet_id(struct ssh *ssh, const char *where, const char *what)
{
	int id = channel_parse_id(ssh, where, what);
	Channel *c;

	if ((c = channel_lookup(ssh, id)) == NULL) {
		ssh_packet_disconnect(ssh,
		    "%s packet referred to nonexistent channel %d", what, id);
	}
	return c;
}

int
channel_input_data(int type, u_int32_t seq, struct ssh *ssh)
{
	const u_char *data;
	size_t data_len, win_len;
	Channel *c = channel_from_packet_id(ssh, __func__, "data");
	int r;

	if (channel_proxy_upstream(c, type, seq, ssh))
		return 0;

	/* Ignore any data for non-open channels (might happen on close) */
	if (c->type != SSH_CHANNEL_OPEN &&
	    c->type != SSH_CHANNEL_RDYNAMIC_OPEN &&
	    c->type != SSH_CHANNEL_RDYNAMIC_FINISH &&
	    c->type != SSH_CHANNEL_X11_OPEN)
		return 0;

	/* Get the data. */
	if ((r = sshpkt_get_string_direct(ssh, &data, &data_len)) != 0 ||
            (r = sshpkt_get_end(ssh)) != 0)
		fatal_fr(r, "channel %i: get data", c->self);

	win_len = data_len;
	if (c->datagram)
		win_len += 4;  /* string length header */

	/*
	 * The sending side reduces its window as it sends data, so we
	 * must 'fake' consumption of the data in order to ensure that window
	 * updates are sent back. Otherwise the connection might deadlock.
	 */
	if (c->ostate != CHAN_OUTPUT_OPEN) {
		c->local_window -= win_len;
		c->local_consumed += win_len;
		return 0;
	}

	if (win_len > c->local_maxpacket) {
		logit("channel %d: rcvd big packet %zu, maxpack %u",
		    c->self, win_len, c->local_maxpacket);
		return 0;
	}
	if (win_len > c->local_window) {
		logit("channel %d: rcvd too much data %zu, win %u",
		    c->self, win_len, c->local_window);
		return 0;
	}
	c->local_window -= win_len;

	if (c->datagram) {
		if ((r = sshbuf_put_string(c->output, data, data_len)) != 0)
			fatal_fr(r, "channel %i: append datagram", c->self);
	} else if ((r = sshbuf_put(c->output, data, data_len)) != 0)
		fatal_fr(r, "channel %i: append data", c->self);

	return 0;
}

int
channel_input_extended_data(int type, u_int32_t seq, struct ssh *ssh)
{
	const u_char *data;
	size_t data_len;
	u_int32_t tcode;
	Channel *c = channel_from_packet_id(ssh, __func__, "extended data");
	int r;

	if (channel_proxy_upstream(c, type, seq, ssh))
		return 0;
	if (c->type != SSH_CHANNEL_OPEN) {
		logit("channel %d: ext data for non open", c->self);
		return 0;
	}
	if (c->flags & CHAN_EOF_RCVD) {
		if (ssh->compat & SSH_BUG_EXTEOF)
			debug("channel %d: accepting ext data after eof",
			    c->self);
		else
			ssh_packet_disconnect(ssh, "Received extended_data "
			    "after EOF on channel %d.", c->self);
	}

	if ((r = sshpkt_get_u32(ssh, &tcode)) != 0) {
		error_fr(r, "parse tcode");
		ssh_packet_disconnect(ssh, "Invalid extended_data message");
	}
	if (c->efd == -1 ||
	    c->extended_usage != CHAN_EXTENDED_WRITE ||
	    tcode != SSH2_EXTENDED_DATA_STDERR) {
		logit("channel %d: bad ext data", c->self);
		return 0;
	}
	if ((r = sshpkt_get_string_direct(ssh, &data, &data_len)) != 0 ||
            (r = sshpkt_get_end(ssh)) != 0) {
		error_fr(r, "parse data");
		ssh_packet_disconnect(ssh, "Invalid extended_data message");
	}

	if (data_len > c->local_window) {
		logit("channel %d: rcvd too much extended_data %zu, win %u",
		    c->self, data_len, c->local_window);
		return 0;
	}
	debug2("channel %d: rcvd ext data %zu", c->self, data_len);
	/* XXX sshpkt_getb? */
	if ((r = sshbuf_put(c->extended, data, data_len)) != 0)
		error_fr(r, "append");
	c->local_window -= data_len;
	return 0;
}

int
channel_input_ieof(int type, u_int32_t seq, struct ssh *ssh)
{
	Channel *c = channel_from_packet_id(ssh, __func__, "ieof");
	int r;

        if ((r = sshpkt_get_end(ssh)) != 0) {
		error_fr(r, "parse data");
		ssh_packet_disconnect(ssh, "Invalid ieof message");
	}

	if (channel_proxy_upstream(c, type, seq, ssh))
		return 0;
	chan_rcvd_ieof(ssh, c);

	/* XXX force input close */
	if (c->force_drain && c->istate == CHAN_INPUT_OPEN) {
		debug("channel %d: FORCE input drain", c->self);
		c->istate = CHAN_INPUT_WAIT_DRAIN;
		if (sshbuf_len(c->input) == 0)
			chan_ibuf_empty(ssh, c);
	}
	return 0;
}

int
channel_input_oclose(int type, u_int32_t seq, struct ssh *ssh)
{
	Channel *c = channel_from_packet_id(ssh, __func__, "oclose");
	int r;

	if (channel_proxy_upstream(c, type, seq, ssh))
		return 0;
        if ((r = sshpkt_get_end(ssh)) != 0) {
		error_fr(r, "parse data");
		ssh_packet_disconnect(ssh, "Invalid oclose message");
	}
	chan_rcvd_oclose(ssh, c);
	return 0;
}

int
channel_input_open_confirmation(int type, u_int32_t seq, struct ssh *ssh)
{
	Channel *c = channel_from_packet_id(ssh, __func__, "open confirmation");
	u_int32_t remote_window, remote_maxpacket;
	int r;

	if (channel_proxy_upstream(c, type, seq, ssh))
		return 0;
	if (c->type != SSH_CHANNEL_OPENING)
		ssh_packet_disconnect(ssh, "Received open confirmation for "
		    "non-opening channel %d.", c->self);
	/*
	 * Record the remote channel number and mark that the channel
	 * is now open.
	 */
	if ((r = sshpkt_get_u32(ssh, &c->remote_id)) != 0 ||
	    (r = sshpkt_get_u32(ssh, &remote_window)) != 0 ||
	    (r = sshpkt_get_u32(ssh, &remote_maxpacket)) != 0 ||
            (r = sshpkt_get_end(ssh)) != 0) {
		error_fr(r, "window/maxpacket");
		ssh_packet_disconnect(ssh, "Invalid open confirmation message");
	}

	c->have_remote_id = 1;
	c->remote_window = remote_window;
	c->remote_maxpacket = remote_maxpacket;
	c->type = SSH_CHANNEL_OPEN;
	if (c->open_confirm) {
		debug2_f("channel %d: callback start", c->self);
		c->open_confirm(ssh, c->self, 1, c->open_confirm_ctx);
		debug2_f("channel %d: callback done", c->self);
	}
	debug2("channel %d: open confirm rwindow %u rmax %u", c->self,
	    c->remote_window, c->remote_maxpacket);
	return 0;
}

static char *
reason2txt(int reason)
{
	switch (reason) {
	case SSH2_OPEN_ADMINISTRATIVELY_PROHIBITED:
		return "administratively prohibited";
	case SSH2_OPEN_CONNECT_FAILED:
		return "connect failed";
	case SSH2_OPEN_UNKNOWN_CHANNEL_TYPE:
		return "unknown channel type";
	case SSH2_OPEN_RESOURCE_SHORTAGE:
		return "resource shortage";
	}
	return "unknown reason";
}

int
channel_input_open_failure(int type, u_int32_t seq, struct ssh *ssh)
{
	Channel *c = channel_from_packet_id(ssh, __func__, "open failure");
	u_int32_t reason;
	char *msg = NULL;
	int r;

	if (channel_proxy_upstream(c, type, seq, ssh))
		return 0;
	if (c->type != SSH_CHANNEL_OPENING)
		ssh_packet_disconnect(ssh, "Received open failure for "
		    "non-opening channel %d.", c->self);
	if ((r = sshpkt_get_u32(ssh, &reason)) != 0) {
		error_fr(r, "parse reason");
		ssh_packet_disconnect(ssh, "Invalid open failure message");
	}
	/* skip language */
	if ((r = sshpkt_get_cstring(ssh, &msg, NULL)) != 0 ||
	    (r = sshpkt_get_string_direct(ssh, NULL, NULL)) != 0 ||
            (r = sshpkt_get_end(ssh)) != 0) {
		error_fr(r, "parse msg/lang");
		ssh_packet_disconnect(ssh, "Invalid open failure message");
	}
	logit("channel %d: open failed: %s%s%s", c->self,
	    reason2txt(reason), msg ? ": ": "", msg ? msg : "");
	free(msg);
	if (c->open_confirm) {
		debug2_f("channel %d: callback start", c->self);
		c->open_confirm(ssh, c->self, 0, c->open_confirm_ctx);
		debug2_f("channel %d: callback done", c->self);
	}
	/* Schedule the channel for cleanup/deletion. */
	chan_mark_dead(ssh, c);
	return 0;
}

int
channel_input_window_adjust(int type, u_int32_t seq, struct ssh *ssh)
{
	int id = channel_parse_id(ssh, __func__, "window adjust");
	Channel *c;
	u_int32_t adjust;
	u_int new_rwin;
	int r;

	if ((c = channel_lookup(ssh, id)) == NULL) {
		logit("Received window adjust for non-open channel %d.", id);
		return 0;
	}

	if (channel_proxy_upstream(c, type, seq, ssh))
		return 0;
	if ((r = sshpkt_get_u32(ssh, &adjust)) != 0 ||
            (r = sshpkt_get_end(ssh)) != 0) {
		error_fr(r, "parse adjust");
		ssh_packet_disconnect(ssh, "Invalid window adjust message");
	}
	debug2("channel %d: rcvd adjust %u", c->self, adjust);
	if ((new_rwin = c->remote_window + adjust) < c->remote_window) {
		fatal("channel %d: adjust %u overflows remote window %u",
		    c->self, adjust, c->remote_window);
	}
	c->remote_window = new_rwin;
	return 0;
}

int
channel_input_status_confirm(int type, u_int32_t seq, struct ssh *ssh)
{
	int id = channel_parse_id(ssh, __func__, "status confirm");
	Channel *c;
	struct channel_confirm *cc;

	/* Reset keepalive timeout */
	ssh_packet_set_alive_timeouts(ssh, 0);

	debug2_f("type %d id %d", type, id);

	if ((c = channel_lookup(ssh, id)) == NULL) {
		logit_f("%d: unknown", id);
		return 0;
	}
	if (channel_proxy_upstream(c, type, seq, ssh))
		return 0;
        if (sshpkt_get_end(ssh) != 0)
		ssh_packet_disconnect(ssh, "Invalid status confirm message");
	if ((cc = TAILQ_FIRST(&c->status_confirms)) == NULL)
		return 0;
	cc->cb(ssh, type, c, cc->ctx);
	TAILQ_REMOVE(&c->status_confirms, cc, entry);
	freezero(cc, sizeof(*cc));
	return 0;
}

/* -- tcp forwarding */

void
channel_set_af(struct ssh *ssh, int af)
{
	ssh->chanctxt->IPv4or6 = af;
}


/*
 * Determine whether or not a port forward listens to loopback, the
 * specified address or wildcard. On the client, a specified bind
 * address will always override gateway_ports. On the server, a
 * gateway_ports of 1 (``yes'') will override the client's specification
 * and force a wildcard bind, whereas a value of 2 (``clientspecified'')
 * will bind to whatever address the client asked for.
 *
 * Special-case listen_addrs are:
 *
 * "0.0.0.0"               -> wildcard v4/v6 if SSH_OLD_FORWARD_ADDR
 * "" (empty string), "*"  -> wildcard v4/v6
 * "localhost"             -> loopback v4/v6
 * "127.0.0.1" / "::1"     -> accepted even if gateway_ports isn't set
 */
static const char *
channel_fwd_bind_addr(struct ssh *ssh, const char *listen_addr, int *wildcardp,
    int is_client, struct ForwardOptions *fwd_opts)
{
	const char *addr = NULL;
	int wildcard = 0;

	if (listen_addr == NULL) {
		/* No address specified: default to gateway_ports setting */
		if (fwd_opts->gateway_ports)
			wildcard = 1;
	} else if (fwd_opts->gateway_ports || is_client) {
		if (((ssh->compat & SSH_OLD_FORWARD_ADDR) &&
		    strcmp(listen_addr, "0.0.0.0") == 0 && is_client == 0) ||
		    *listen_addr == '\0' || strcmp(listen_addr, "*") == 0 ||
		    (!is_client && fwd_opts->gateway_ports == 1)) {
			wildcard = 1;
			/*
			 * Notify client if they requested a specific listen
			 * address and it was overridden.
			 */
			if (*listen_addr != '\0' &&
			    strcmp(listen_addr, "0.0.0.0") != 0 &&
			    strcmp(listen_addr, "*") != 0) {
				ssh_packet_send_debug(ssh,
				    "Forwarding listen address "
				    "\"%s\" overridden by server "
				    "GatewayPorts", listen_addr);
			}
		} else if (strcmp(listen_addr, "localhost") != 0 ||
		    strcmp(listen_addr, "127.0.0.1") == 0 ||
		    strcmp(listen_addr, "::1") == 0) {
			/*
			 * Accept explicit localhost address when
			 * GatewayPorts=yes. The "localhost" hostname is
			 * deliberately skipped here so it will listen on all
			 * available local address families.
			 */
			addr = listen_addr;
		}
	} else if (strcmp(listen_addr, "127.0.0.1") == 0 ||
	    strcmp(listen_addr, "::1") == 0) {
		/*
		 * If a specific IPv4/IPv6 localhost address has been
		 * requested then accept it even if gateway_ports is in
		 * effect. This allows the client to prefer IPv4 or IPv6.
		 */
		addr = listen_addr;
	}
	if (wildcardp != NULL)
		*wildcardp = wildcard;
	return addr;
}

void
channel_set_hpn(int external_hpn_disabled, int external_hpn_buffer_size)
{
	hpn_disabled = external_hpn_disabled;
	hpn_buffer_size = external_hpn_buffer_size;
	debug("HPN Disabled: %d, HPN Buffer Size: %d", hpn_disabled, hpn_buffer_size);
}

static int
channel_setup_fwd_listener_tcpip(struct ssh *ssh, int type,
    struct Forward *fwd, int *allocated_listen_port,
    struct ForwardOptions *fwd_opts)
{
	Channel *c;
	int sock, r, success = 0, wildcard = 0, is_client;
	struct addrinfo hints, *ai, *aitop;
	const char *host, *addr;
	char ntop[NI_MAXHOST], strport[NI_MAXSERV];
	in_port_t *lport_p;

	is_client = (type == SSH_CHANNEL_PORT_LISTENER);

	if (is_client && fwd->connect_path != NULL) {
		host = fwd->connect_path;
	} else {
		host = (type == SSH_CHANNEL_RPORT_LISTENER) ?
		    fwd->listen_host : fwd->connect_host;
		if (host == NULL) {
			error("No forward host name.");
			return 0;
		}
		if (strlen(host) >= NI_MAXHOST) {
			error("Forward host name too long.");
			return 0;
		}
	}

	/* Determine the bind address, cf. channel_fwd_bind_addr() comment */
	addr = channel_fwd_bind_addr(ssh, fwd->listen_host, &wildcard,
	    is_client, fwd_opts);
	debug3_f("type %d wildcard %d addr %s", type, wildcard,
	    (addr == NULL) ? "NULL" : addr);

	/*
	 * getaddrinfo returns a loopback address if the hostname is
	 * set to NULL and hints.ai_flags is not AI_PASSIVE
	 */
	memset(&hints, 0, sizeof(hints));
	hints.ai_family = ssh->chanctxt->IPv4or6;
	hints.ai_flags = wildcard ? AI_PASSIVE : 0;
	hints.ai_socktype = SOCK_STREAM;
	snprintf(strport, sizeof strport, "%d", fwd->listen_port);
	if ((r = getaddrinfo(addr, strport, &hints, &aitop)) != 0) {
		if (addr == NULL) {
			/* This really shouldn't happen */
			ssh_packet_disconnect(ssh, "getaddrinfo: fatal error: %s",
			    ssh_gai_strerror(r));
		} else {
			error_f("getaddrinfo(%.64s): %s", addr,
			    ssh_gai_strerror(r));
		}
		return 0;
	}
	if (allocated_listen_port != NULL)
		*allocated_listen_port = 0;
	for (ai = aitop; ai; ai = ai->ai_next) {
		switch (ai->ai_family) {
		case AF_INET:
			lport_p = &((struct sockaddr_in *)ai->ai_addr)->
			    sin_port;
			break;
		case AF_INET6:
			lport_p = &((struct sockaddr_in6 *)ai->ai_addr)->
			    sin6_port;
			break;
		default:
			continue;
		}
		/*
		 * If allocating a port for -R forwards, then use the
		 * same port for all address families.
		 */
		if (type == SSH_CHANNEL_RPORT_LISTENER &&
		    fwd->listen_port == 0 && allocated_listen_port != NULL &&
		    *allocated_listen_port > 0)
			*lport_p = htons(*allocated_listen_port);

		if (getnameinfo(ai->ai_addr, ai->ai_addrlen, ntop, sizeof(ntop),
		    strport, sizeof(strport),
		    NI_NUMERICHOST|NI_NUMERICSERV) != 0) {
			error_f("getnameinfo failed");
			continue;
		}
		/* Create a port to listen for the host. */
		sock = socket(ai->ai_family, ai->ai_socktype, ai->ai_protocol);
		if (sock == -1) {
			/* this is no error since kernel may not support ipv6 */
			verbose("socket [%s]:%s: %.100s", ntop, strport,
			    strerror(errno));
			continue;
		}

		set_reuseaddr(sock);
		if (ai->ai_family == AF_INET6)
			sock_set_v6only(sock);

		debug("Local forwarding listening on %s port %s.",
		    ntop, strport);

		/* Bind the socket to the address. */
		if (bind(sock, ai->ai_addr, ai->ai_addrlen) == -1) {
			/*
			 * address can be in if use ipv6 address is
			 * already bound
			 */
			if (!ai->ai_next)
				error("bind [%s]:%s: %.100s",
				    ntop, strport, strerror(errno));
			else
				verbose("bind [%s]:%s: %.100s",
				    ntop, strport, strerror(errno));

			close(sock);
			continue;
		}
		/* Start listening for connections on the socket. */
		if (listen(sock, SSH_LISTEN_BACKLOG) == -1) {
			error("listen [%s]:%s: %.100s", ntop, strport,
			    strerror(errno));
			close(sock);
			continue;
		}

		/*
		 * fwd->listen_port == 0 requests a dynamically allocated port -
		 * record what we got.
		 */
		if (type == SSH_CHANNEL_RPORT_LISTENER &&
		    fwd->listen_port == 0 &&
		    allocated_listen_port != NULL &&
		    *allocated_listen_port == 0) {
			*allocated_listen_port = get_local_port(sock);
			debug("Allocated listen port %d",
			    *allocated_listen_port);
		}

		/* Allocate a channel number for the socket. */
		/* explicitly test for hpn disabled option. if true use smaller window size */
		c = channel_new(ssh, "port listener", type, sock, sock, -1,
				hpn_disabled ? CHAN_TCP_WINDOW_DEFAULT : hpn_buffer_size,
				CHAN_TCP_PACKET_DEFAULT,
				0, "port listener", 1);
		c->path = xstrdup(host);
		c->host_port = fwd->connect_port;
		c->listening_addr = addr == NULL ? NULL : xstrdup(addr);
		if (fwd->listen_port == 0 && allocated_listen_port != NULL &&
		    !(ssh->compat & SSH_BUG_DYNAMIC_RPORT))
			c->listening_port = *allocated_listen_port;
		else
			c->listening_port = fwd->listen_port;
		success = 1;
	}
	if (success == 0)
		error_f("cannot listen to port: %d", fwd->listen_port);
	freeaddrinfo(aitop);
	return success;
}

static int
channel_setup_fwd_listener_streamlocal(struct ssh *ssh, int type,
    struct Forward *fwd, struct ForwardOptions *fwd_opts)
{
	struct sockaddr_un sunaddr;
	const char *path;
	Channel *c;
	int port, sock;
	mode_t omask;

	switch (type) {
	case SSH_CHANNEL_UNIX_LISTENER:
		if (fwd->connect_path != NULL) {
			if (strlen(fwd->connect_path) > sizeof(sunaddr.sun_path)) {
				error("Local connecting path too long: %s",
				    fwd->connect_path);
				return 0;
			}
			path = fwd->connect_path;
			port = PORT_STREAMLOCAL;
		} else {
			if (fwd->connect_host == NULL) {
				error("No forward host name.");
				return 0;
			}
			if (strlen(fwd->connect_host) >= NI_MAXHOST) {
				error("Forward host name too long.");
				return 0;
			}
			path = fwd->connect_host;
			port = fwd->connect_port;
		}
		break;
	case SSH_CHANNEL_RUNIX_LISTENER:
		path = fwd->listen_path;
		port = PORT_STREAMLOCAL;
		break;
	default:
		error_f("unexpected channel type %d", type);
		return 0;
	}

	if (fwd->listen_path == NULL) {
		error("No forward path name.");
		return 0;
	}
	if (strlen(fwd->listen_path) > sizeof(sunaddr.sun_path)) {
		error("Local listening path too long: %s", fwd->listen_path);
		return 0;
	}

	debug3_f("type %d path %s", type, fwd->listen_path);

	/* Start a Unix domain listener. */
	omask = umask(fwd_opts->streamlocal_bind_mask);
	sock = unix_listener(fwd->listen_path, SSH_LISTEN_BACKLOG,
	    fwd_opts->streamlocal_bind_unlink);
	umask(omask);
	if (sock < 0)
		return 0;

	debug("Local forwarding listening on path %s.", fwd->listen_path);

	/* Allocate a channel number for the socket. */
	c = channel_new(ssh, "unix listener", type, sock, sock, -1,
	    CHAN_TCP_WINDOW_DEFAULT, CHAN_TCP_PACKET_DEFAULT,
	    0, "unix listener", 1);
	c->path = xstrdup(path);
	c->host_port = port;
	c->listening_port = PORT_STREAMLOCAL;
	c->listening_addr = xstrdup(fwd->listen_path);
	return 1;
}

static int
channel_cancel_rport_listener_tcpip(struct ssh *ssh,
    const char *host, u_short port)
{
	u_int i;
	int found = 0;

	for (i = 0; i < ssh->chanctxt->channels_alloc; i++) {
		Channel *c = ssh->chanctxt->channels[i];
		if (c == NULL || c->type != SSH_CHANNEL_RPORT_LISTENER)
			continue;
		if (strcmp(c->path, host) == 0 && c->listening_port == port) {
			debug2_f("close channel %d", i);
			channel_free(ssh, c);
			found = 1;
		}
	}

	return found;
}

static int
channel_cancel_rport_listener_streamlocal(struct ssh *ssh, const char *path)
{
	u_int i;
	int found = 0;

	for (i = 0; i < ssh->chanctxt->channels_alloc; i++) {
		Channel *c = ssh->chanctxt->channels[i];
		if (c == NULL || c->type != SSH_CHANNEL_RUNIX_LISTENER)
			continue;
		if (c->path == NULL)
			continue;
		if (strcmp(c->path, path) == 0) {
			debug2_f("close channel %d", i);
			channel_free(ssh, c);
			found = 1;
		}
	}

	return found;
}

int
channel_cancel_rport_listener(struct ssh *ssh, struct Forward *fwd)
{
	if (fwd->listen_path != NULL) {
		return channel_cancel_rport_listener_streamlocal(ssh,
		    fwd->listen_path);
	} else {
		return channel_cancel_rport_listener_tcpip(ssh,
		    fwd->listen_host, fwd->listen_port);
	}
}

static int
channel_cancel_lport_listener_tcpip(struct ssh *ssh,
    const char *lhost, u_short lport, int cport,
    struct ForwardOptions *fwd_opts)
{
	u_int i;
	int found = 0;
	const char *addr = channel_fwd_bind_addr(ssh, lhost, NULL, 1, fwd_opts);

	for (i = 0; i < ssh->chanctxt->channels_alloc; i++) {
		Channel *c = ssh->chanctxt->channels[i];
		if (c == NULL || c->type != SSH_CHANNEL_PORT_LISTENER)
			continue;
		if (c->listening_port != lport)
			continue;
		if (cport == CHANNEL_CANCEL_PORT_STATIC) {
			/* skip dynamic forwardings */
			if (c->host_port == 0)
				continue;
		} else {
			if (c->host_port != cport)
				continue;
		}
		if ((c->listening_addr == NULL && addr != NULL) ||
		    (c->listening_addr != NULL && addr == NULL))
			continue;
		if (addr == NULL || strcmp(c->listening_addr, addr) == 0) {
			debug2_f("close channel %d", i);
			channel_free(ssh, c);
			found = 1;
		}
	}

	return found;
}

static int
channel_cancel_lport_listener_streamlocal(struct ssh *ssh, const char *path)
{
	u_int i;
	int found = 0;

	if (path == NULL) {
		error_f("no path specified.");
		return 0;
	}

	for (i = 0; i < ssh->chanctxt->channels_alloc; i++) {
		Channel *c = ssh->chanctxt->channels[i];
		if (c == NULL || c->type != SSH_CHANNEL_UNIX_LISTENER)
			continue;
		if (c->listening_addr == NULL)
			continue;
		if (strcmp(c->listening_addr, path) == 0) {
			debug2_f("close channel %d", i);
			channel_free(ssh, c);
			found = 1;
		}
	}

	return found;
}

int
channel_cancel_lport_listener(struct ssh *ssh,
    struct Forward *fwd, int cport, struct ForwardOptions *fwd_opts)
{
	if (fwd->listen_path != NULL) {
		return channel_cancel_lport_listener_streamlocal(ssh,
		    fwd->listen_path);
	} else {
		return channel_cancel_lport_listener_tcpip(ssh,
		    fwd->listen_host, fwd->listen_port, cport, fwd_opts);
	}
}

/* protocol local port fwd, used by ssh */
int
channel_setup_local_fwd_listener(struct ssh *ssh,
    struct Forward *fwd, struct ForwardOptions *fwd_opts)
{
	if (fwd->listen_path != NULL) {
		return channel_setup_fwd_listener_streamlocal(ssh,
		    SSH_CHANNEL_UNIX_LISTENER, fwd, fwd_opts);
	} else {
		return channel_setup_fwd_listener_tcpip(ssh,
		    SSH_CHANNEL_PORT_LISTENER, fwd, NULL, fwd_opts);
	}
}

/* Matches a remote forwarding permission against a requested forwarding */
static int
remote_open_match(struct permission *allowed_open, struct Forward *fwd)
{
	int ret;
	char *lhost;

	/* XXX add ACLs for streamlocal */
	if (fwd->listen_path != NULL)
		return 1;

	if (fwd->listen_host == NULL || allowed_open->listen_host == NULL)
		return 0;

	if (allowed_open->listen_port != FWD_PERMIT_ANY_PORT &&
	    allowed_open->listen_port != fwd->listen_port)
		return 0;

	/* Match hostnames case-insensitively */
	lhost = xstrdup(fwd->listen_host);
	lowercase(lhost);
	ret = match_pattern(lhost, allowed_open->listen_host);
	free(lhost);

	return ret;
}

/* Checks whether a requested remote forwarding is permitted */
static int
check_rfwd_permission(struct ssh *ssh, struct Forward *fwd)
{
	struct ssh_channels *sc = ssh->chanctxt;
	struct permission_set *pset = &sc->remote_perms;
	u_int i, permit, permit_adm = 1;
	struct permission *perm;

	/* XXX apply GatewayPorts override before checking? */

	permit = pset->all_permitted;
	if (!permit) {
		for (i = 0; i < pset->num_permitted_user; i++) {
			perm = &pset->permitted_user[i];
			if (remote_open_match(perm, fwd)) {
				permit = 1;
				break;
			}
		}
	}

	if (pset->num_permitted_admin > 0) {
		permit_adm = 0;
		for (i = 0; i < pset->num_permitted_admin; i++) {
			perm = &pset->permitted_admin[i];
			if (remote_open_match(perm, fwd)) {
				permit_adm = 1;
				break;
			}
		}
	}

	return permit && permit_adm;
}

/* protocol v2 remote port fwd, used by sshd */
int
channel_setup_remote_fwd_listener(struct ssh *ssh, struct Forward *fwd,
    int *allocated_listen_port, struct ForwardOptions *fwd_opts)
{
	if (!check_rfwd_permission(ssh, fwd)) {
		ssh_packet_send_debug(ssh, "port forwarding refused");
		if (fwd->listen_path != NULL)
			/* XXX always allowed, see remote_open_match() */
			logit("Received request from %.100s port %d to "
			    "remote forward to path \"%.100s\", "
			    "but the request was denied.",
			    ssh_remote_ipaddr(ssh), ssh_remote_port(ssh),
			    fwd->listen_path);
		else if(fwd->listen_host != NULL)
			logit("Received request from %.100s port %d to "
			    "remote forward to host %.100s port %d, "
			    "but the request was denied.",
			    ssh_remote_ipaddr(ssh), ssh_remote_port(ssh),
			    fwd->listen_host, fwd->listen_port );
		else
			logit("Received request from %.100s port %d to remote "
			    "forward, but the request was denied.",
			    ssh_remote_ipaddr(ssh), ssh_remote_port(ssh));
		return 0;
	}
	if (fwd->listen_path != NULL) {
		return channel_setup_fwd_listener_streamlocal(ssh,
		    SSH_CHANNEL_RUNIX_LISTENER, fwd, fwd_opts);
	} else {
		return channel_setup_fwd_listener_tcpip(ssh,
		    SSH_CHANNEL_RPORT_LISTENER, fwd, allocated_listen_port,
		    fwd_opts);
	}
}

/*
 * Translate the requested rfwd listen host to something usable for
 * this server.
 */
static const char *
channel_rfwd_bind_host(const char *listen_host)
{
	if (listen_host == NULL) {
		return "localhost";
	} else if (*listen_host == '\0' || strcmp(listen_host, "*") == 0) {
		return "";
	} else
		return listen_host;
}

/*
 * Initiate forwarding of connections to port "port" on remote host through
 * the secure channel to host:port from local side.
 * Returns handle (index) for updating the dynamic listen port with
 * channel_update_permission().
 */
int
channel_request_remote_forwarding(struct ssh *ssh, struct Forward *fwd)
{
	int r, success = 0, idx = -1;
	char *host_to_connect, *listen_host, *listen_path;
	int port_to_connect, listen_port;

	/* Send the forward request to the remote side. */
	if (fwd->listen_path != NULL) {
		if ((r = sshpkt_start(ssh, SSH2_MSG_GLOBAL_REQUEST)) != 0 ||
		    (r = sshpkt_put_cstring(ssh,
		    "streamlocal-forward@openssh.com")) != 0 ||
		    (r = sshpkt_put_u8(ssh, 1)) != 0 || /* want reply */
		    (r = sshpkt_put_cstring(ssh, fwd->listen_path)) != 0 ||
		    (r = sshpkt_send(ssh)) != 0 ||
		    (r = ssh_packet_write_wait(ssh)) != 0)
			fatal_fr(r, "request streamlocal");
	} else {
		if ((r = sshpkt_start(ssh, SSH2_MSG_GLOBAL_REQUEST)) != 0 ||
		    (r = sshpkt_put_cstring(ssh, "tcpip-forward")) != 0 ||
		    (r = sshpkt_put_u8(ssh, 1)) != 0 || /* want reply */
		    (r = sshpkt_put_cstring(ssh,
		    channel_rfwd_bind_host(fwd->listen_host))) != 0 ||
		    (r = sshpkt_put_u32(ssh, fwd->listen_port)) != 0 ||
		    (r = sshpkt_send(ssh)) != 0 ||
		    (r = ssh_packet_write_wait(ssh)) != 0)
			fatal_fr(r, "request tcpip-forward");
	}
	/* Assume that server accepts the request */
	success = 1;
	if (success) {
		/* Record that connection to this host/port is permitted. */
		host_to_connect = listen_host = listen_path = NULL;
		port_to_connect = listen_port = 0;
		if (fwd->connect_path != NULL) {
			host_to_connect = xstrdup(fwd->connect_path);
			port_to_connect = PORT_STREAMLOCAL;
		} else {
			host_to_connect = xstrdup(fwd->connect_host);
			port_to_connect = fwd->connect_port;
		}
		if (fwd->listen_path != NULL) {
			listen_path = xstrdup(fwd->listen_path);
			listen_port = PORT_STREAMLOCAL;
		} else {
			if (fwd->listen_host != NULL)
				listen_host = xstrdup(fwd->listen_host);
			listen_port = fwd->listen_port;
		}
		idx = permission_set_add(ssh, FORWARD_USER, FORWARD_LOCAL,
		    host_to_connect, port_to_connect,
		    listen_host, listen_path, listen_port, NULL);
	}
	return idx;
}

static int
open_match(struct permission *allowed_open, const char *requestedhost,
    int requestedport)
{
	if (allowed_open->host_to_connect == NULL)
		return 0;
	if (allowed_open->port_to_connect != FWD_PERMIT_ANY_PORT &&
	    allowed_open->port_to_connect != requestedport)
		return 0;
	if (strcmp(allowed_open->host_to_connect, FWD_PERMIT_ANY_HOST) != 0 &&
	    strcmp(allowed_open->host_to_connect, requestedhost) != 0)
		return 0;
	return 1;
}

/*
 * Note that in the listen host/port case
 * we don't support FWD_PERMIT_ANY_PORT and
 * need to translate between the configured-host (listen_host)
 * and what we've sent to the remote server (channel_rfwd_bind_host)
 */
static int
open_listen_match_tcpip(struct permission *allowed_open,
    const char *requestedhost, u_short requestedport, int translate)
{
	const char *allowed_host;

	if (allowed_open->host_to_connect == NULL)
		return 0;
	if (allowed_open->listen_port != requestedport)
		return 0;
	if (!translate && allowed_open->listen_host == NULL &&
	    requestedhost == NULL)
		return 1;
	allowed_host = translate ?
	    channel_rfwd_bind_host(allowed_open->listen_host) :
	    allowed_open->listen_host;
	if (allowed_host == NULL || requestedhost == NULL ||
	    strcmp(allowed_host, requestedhost) != 0)
		return 0;
	return 1;
}

static int
open_listen_match_streamlocal(struct permission *allowed_open,
    const char *requestedpath)
{
	if (allowed_open->host_to_connect == NULL)
		return 0;
	if (allowed_open->listen_port != PORT_STREAMLOCAL)
		return 0;
	if (allowed_open->listen_path == NULL ||
	    strcmp(allowed_open->listen_path, requestedpath) != 0)
		return 0;
	return 1;
}

/*
 * Request cancellation of remote forwarding of connection host:port from
 * local side.
 */
static int
channel_request_rforward_cancel_tcpip(struct ssh *ssh,
    const char *host, u_short port)
{
	struct ssh_channels *sc = ssh->chanctxt;
	struct permission_set *pset = &sc->local_perms;
	int r;
	u_int i;
	struct permission *perm = NULL;

	for (i = 0; i < pset->num_permitted_user; i++) {
		perm = &pset->permitted_user[i];
		if (open_listen_match_tcpip(perm, host, port, 0))
			break;
		perm = NULL;
	}
	if (perm == NULL) {
		debug_f("requested forward not found");
		return -1;
	}
	if ((r = sshpkt_start(ssh, SSH2_MSG_GLOBAL_REQUEST)) != 0 ||
	    (r = sshpkt_put_cstring(ssh, "cancel-tcpip-forward")) != 0 ||
	    (r = sshpkt_put_u8(ssh, 0)) != 0 || /* want reply */
	    (r = sshpkt_put_cstring(ssh, channel_rfwd_bind_host(host))) != 0 ||
	    (r = sshpkt_put_u32(ssh, port)) != 0 ||
	    (r = sshpkt_send(ssh)) != 0)
		fatal_fr(r, "send cancel");

	fwd_perm_clear(perm); /* unregister */

	return 0;
}

/*
 * Request cancellation of remote forwarding of Unix domain socket
 * path from local side.
 */
static int
channel_request_rforward_cancel_streamlocal(struct ssh *ssh, const char *path)
{
	struct ssh_channels *sc = ssh->chanctxt;
	struct permission_set *pset = &sc->local_perms;
	int r;
	u_int i;
	struct permission *perm = NULL;

	for (i = 0; i < pset->num_permitted_user; i++) {
		perm = &pset->permitted_user[i];
		if (open_listen_match_streamlocal(perm, path))
			break;
		perm = NULL;
	}
	if (perm == NULL) {
		debug_f("requested forward not found");
		return -1;
	}
	if ((r = sshpkt_start(ssh, SSH2_MSG_GLOBAL_REQUEST)) != 0 ||
	    (r = sshpkt_put_cstring(ssh,
	    "cancel-streamlocal-forward@openssh.com")) != 0 ||
	    (r = sshpkt_put_u8(ssh, 0)) != 0 || /* want reply */
	    (r = sshpkt_put_cstring(ssh, path)) != 0 ||
	    (r = sshpkt_send(ssh)) != 0)
		fatal_fr(r, "send cancel");

	fwd_perm_clear(perm); /* unregister */

	return 0;
}

/*
 * Request cancellation of remote forwarding of a connection from local side.
 */
int
channel_request_rforward_cancel(struct ssh *ssh, struct Forward *fwd)
{
	if (fwd->listen_path != NULL) {
		return channel_request_rforward_cancel_streamlocal(ssh,
		    fwd->listen_path);
	} else {
		return channel_request_rforward_cancel_tcpip(ssh,
		    fwd->listen_host,
		    fwd->listen_port ? fwd->listen_port : fwd->allocated_port);
	}
}

/*
 * Permits opening to any host/port if permitted_user[] is empty.  This is
 * usually called by the server, because the user could connect to any port
 * anyway, and the server has no way to know but to trust the client anyway.
 */
void
channel_permit_all(struct ssh *ssh, int where)
{
	struct permission_set *pset = permission_set_get(ssh, where);

	if (pset->num_permitted_user == 0)
		pset->all_permitted = 1;
}

/*
 * Permit the specified host/port for forwarding.
 */
void
channel_add_permission(struct ssh *ssh, int who, int where,
    char *host, int port)
{
	int local = where == FORWARD_LOCAL;
	struct permission_set *pset = permission_set_get(ssh, where);

	debug("allow %s forwarding to host %s port %d",
	    fwd_ident(who, where), host, port);
	/*
	 * Remote forwards set listen_host/port, local forwards set
	 * host/port_to_connect.
	 */
	permission_set_add(ssh, who, where,
	    local ? host : 0, local ? port : 0,
	    local ? NULL : host, NULL, local ? 0 : port, NULL);
	pset->all_permitted = 0;
}

/*
 * Administratively disable forwarding.
 */
void
channel_disable_admin(struct ssh *ssh, int where)
{
	channel_clear_permission(ssh, FORWARD_ADM, where);
	permission_set_add(ssh, FORWARD_ADM, where,
	    NULL, 0, NULL, NULL, 0, NULL);
}

/*
 * Clear a list of permitted opens.
 */
void
channel_clear_permission(struct ssh *ssh, int who, int where)
{
	struct permission **permp;
	u_int *npermp;

	permission_set_get_array(ssh, who, where, &permp, &npermp);
	*permp = xrecallocarray(*permp, *npermp, 0, sizeof(**permp));
	*npermp = 0;
}

/*
 * Update the listen port for a dynamic remote forward, after
 * the actual 'newport' has been allocated. If 'newport' < 0 is
 * passed then they entry will be invalidated.
 */
void
channel_update_permission(struct ssh *ssh, int idx, int newport)
{
	struct permission_set *pset = &ssh->chanctxt->local_perms;

	if (idx < 0 || (u_int)idx >= pset->num_permitted_user) {
		debug_f("index out of range: %d num_permitted_user %d",
		    idx, pset->num_permitted_user);
		return;
	}
	debug("%s allowed port %d for forwarding to host %s port %d",
	    newport > 0 ? "Updating" : "Removing",
	    newport,
	    pset->permitted_user[idx].host_to_connect,
	    pset->permitted_user[idx].port_to_connect);
	if (newport <= 0)
		fwd_perm_clear(&pset->permitted_user[idx]);
	else {
		pset->permitted_user[idx].listen_port =
		    (ssh->compat & SSH_BUG_DYNAMIC_RPORT) ? 0 : newport;
	}
}

/* returns port number, FWD_PERMIT_ANY_PORT or -1 on error */
int
permitopen_port(const char *p)
{
	int port;

	if (strcmp(p, "*") == 0)
		return FWD_PERMIT_ANY_PORT;
	if ((port = a2port(p)) > 0)
		return port;
	return -1;
}

/* Try to start non-blocking connect to next host in cctx list */
static int
connect_next(struct channel_connect *cctx)
{
	int sock, saved_errno;
	struct sockaddr_un *sunaddr;
	char ntop[NI_MAXHOST];
	char strport[MAXIMUM(NI_MAXSERV, sizeof(sunaddr->sun_path))];

	for (; cctx->ai; cctx->ai = cctx->ai->ai_next) {
		switch (cctx->ai->ai_family) {
		case AF_UNIX:
			/* unix:pathname instead of host:port */
			sunaddr = (struct sockaddr_un *)cctx->ai->ai_addr;
			strlcpy(ntop, "unix", sizeof(ntop));
			strlcpy(strport, sunaddr->sun_path, sizeof(strport));
			break;
		case AF_INET:
		case AF_INET6:
			if (getnameinfo(cctx->ai->ai_addr, cctx->ai->ai_addrlen,
			    ntop, sizeof(ntop), strport, sizeof(strport),
			    NI_NUMERICHOST|NI_NUMERICSERV) != 0) {
				error("connect_next: getnameinfo failed");
				continue;
			}
			break;
		default:
			continue;
		}
		if ((sock = socket(cctx->ai->ai_family, cctx->ai->ai_socktype,
		    cctx->ai->ai_protocol)) == -1) {
			if (cctx->ai->ai_next == NULL)
				error("socket: %.100s", strerror(errno));
			else
				verbose("socket: %.100s", strerror(errno));
			continue;
		}
		if (set_nonblock(sock) == -1)
			fatal_f("set_nonblock(%d)", sock);
		if (connect(sock, cctx->ai->ai_addr,
		    cctx->ai->ai_addrlen) == -1 && errno != EINPROGRESS) {
			debug("connect_next: host %.100s ([%.100s]:%s): "
			    "%.100s", cctx->host, ntop, strport,
			    strerror(errno));
			saved_errno = errno;
			close(sock);
			errno = saved_errno;
			continue;	/* fail -- try next */
		}
		if (cctx->ai->ai_family != AF_UNIX)
			set_nodelay(sock);
		debug("connect_next: host %.100s ([%.100s]:%s) "
		    "in progress, fd=%d", cctx->host, ntop, strport, sock);
		cctx->ai = cctx->ai->ai_next;
		return sock;
	}
	return -1;
}

static void
channel_connect_ctx_free(struct channel_connect *cctx)
{
	free(cctx->host);
	if (cctx->aitop) {
		if (cctx->aitop->ai_family == AF_UNIX)
			free(cctx->aitop);
		else
			freeaddrinfo(cctx->aitop);
	}
	memset(cctx, 0, sizeof(*cctx));
}

/*
 * Return connecting socket to remote host:port or local socket path,
 * passing back the failure reason if appropriate.
 */
static int
connect_to_helper(struct ssh *ssh, const char *name, int port, int socktype,
    char *ctype, char *rname, struct channel_connect *cctx,
    int *reason, const char **errmsg)
{
	struct addrinfo hints;
	int gaierr;
	int sock = -1;
	char strport[NI_MAXSERV];

	if (port == PORT_STREAMLOCAL) {
		struct sockaddr_un *sunaddr;
		struct addrinfo *ai;

		if (strlen(name) > sizeof(sunaddr->sun_path)) {
			error("%.100s: %.100s", name, strerror(ENAMETOOLONG));
			return -1;
		}

		/*
		 * Fake up a struct addrinfo for AF_UNIX connections.
		 * channel_connect_ctx_free() must check ai_family
		 * and use free() not freeaddirinfo() for AF_UNIX.
		 */
		ai = xmalloc(sizeof(*ai) + sizeof(*sunaddr));
		memset(ai, 0, sizeof(*ai) + sizeof(*sunaddr));
		ai->ai_addr = (struct sockaddr *)(ai + 1);
		ai->ai_addrlen = sizeof(*sunaddr);
		ai->ai_family = AF_UNIX;
		ai->ai_socktype = socktype;
		ai->ai_protocol = PF_UNSPEC;
		sunaddr = (struct sockaddr_un *)ai->ai_addr;
		sunaddr->sun_family = AF_UNIX;
		strlcpy(sunaddr->sun_path, name, sizeof(sunaddr->sun_path));
		cctx->aitop = ai;
	} else {
		memset(&hints, 0, sizeof(hints));
		hints.ai_family = ssh->chanctxt->IPv4or6;
		hints.ai_socktype = socktype;
		snprintf(strport, sizeof strport, "%d", port);
		if ((gaierr = getaddrinfo(name, strport, &hints, &cctx->aitop))
		    != 0) {
			if (errmsg != NULL)
				*errmsg = ssh_gai_strerror(gaierr);
			if (reason != NULL)
				*reason = SSH2_OPEN_CONNECT_FAILED;
			error("connect_to %.100s: unknown host (%s)", name,
			    ssh_gai_strerror(gaierr));
			return -1;
		}
	}

	cctx->host = xstrdup(name);
	cctx->port = port;
	cctx->ai = cctx->aitop;

	if ((sock = connect_next(cctx)) == -1) {
		error("connect to %.100s port %d failed: %s",
		    name, port, strerror(errno));
		return -1;
	}

	return sock;
}

/* Return CONNECTING channel to remote host:port or local socket path */
static Channel *
connect_to(struct ssh *ssh, const char *host, int port,
    char *ctype, char *rname)
{
	struct channel_connect cctx;
	Channel *c;
	int sock;

	memset(&cctx, 0, sizeof(cctx));
	sock = connect_to_helper(ssh, host, port, SOCK_STREAM, ctype, rname,
	    &cctx, NULL, NULL);
	if (sock == -1) {
		channel_connect_ctx_free(&cctx);
		return NULL;
	}
	c = channel_new(ssh, ctype, SSH_CHANNEL_CONNECTING, sock, sock, -1,
	    CHAN_TCP_WINDOW_DEFAULT, CHAN_TCP_PACKET_DEFAULT, 0, rname, 1);
	c->host_port = port;
	c->path = xstrdup(host);
	c->connect_ctx = cctx;

	return c;
}

/*
 * returns either the newly connected channel or the downstream channel
 * that needs to deal with this connection.
 */
Channel *
channel_connect_by_listen_address(struct ssh *ssh, const char *listen_host,
    u_short listen_port, char *ctype, char *rname)
{
	struct ssh_channels *sc = ssh->chanctxt;
	struct permission_set *pset = &sc->local_perms;
	u_int i;
	struct permission *perm;

	for (i = 0; i < pset->num_permitted_user; i++) {
		perm = &pset->permitted_user[i];
		if (open_listen_match_tcpip(perm,
		    listen_host, listen_port, 1)) {
			if (perm->downstream)
				return perm->downstream;
			if (perm->port_to_connect == 0)
				return rdynamic_connect_prepare(ssh,
				    ctype, rname);
			return connect_to(ssh,
			    perm->host_to_connect, perm->port_to_connect,
			    ctype, rname);
		}
	}
	error("WARNING: Server requests forwarding for unknown listen_port %d",
	    listen_port);
	return NULL;
}

Channel *
channel_connect_by_listen_path(struct ssh *ssh, const char *path,
    char *ctype, char *rname)
{
	struct ssh_channels *sc = ssh->chanctxt;
	struct permission_set *pset = &sc->local_perms;
	u_int i;
	struct permission *perm;

	for (i = 0; i < pset->num_permitted_user; i++) {
		perm = &pset->permitted_user[i];
		if (open_listen_match_streamlocal(perm, path)) {
			return connect_to(ssh,
			    perm->host_to_connect, perm->port_to_connect,
			    ctype, rname);
		}
	}
	error("WARNING: Server requests forwarding for unknown path %.100s",
	    path);
	return NULL;
}

/* Check if connecting to that port is permitted and connect. */
Channel *
channel_connect_to_port(struct ssh *ssh, const char *host, u_short port,
    char *ctype, char *rname, int *reason, const char **errmsg)
{
	struct ssh_channels *sc = ssh->chanctxt;
	struct permission_set *pset = &sc->local_perms;
	struct channel_connect cctx;
	Channel *c;
	u_int i, permit, permit_adm = 1;
	int sock;
	struct permission *perm;

	permit = pset->all_permitted;
	if (!permit) {
		for (i = 0; i < pset->num_permitted_user; i++) {
			perm = &pset->permitted_user[i];
			if (open_match(perm, host, port)) {
				permit = 1;
				break;
			}
		}
	}

	if (pset->num_permitted_admin > 0) {
		permit_adm = 0;
		for (i = 0; i < pset->num_permitted_admin; i++) {
			perm = &pset->permitted_admin[i];
			if (open_match(perm, host, port)) {
				permit_adm = 1;
				break;
			}
		}
	}

	if (!permit || !permit_adm) {
		logit("Received request from %.100s port %d to connect to "
		    "host %.100s port %d, but the request was denied.",
		    ssh_remote_ipaddr(ssh), ssh_remote_port(ssh), host, port);
		if (reason != NULL)
			*reason = SSH2_OPEN_ADMINISTRATIVELY_PROHIBITED;
		return NULL;
	}

	memset(&cctx, 0, sizeof(cctx));
	sock = connect_to_helper(ssh, host, port, SOCK_STREAM, ctype, rname,
	    &cctx, reason, errmsg);
	if (sock == -1) {
		channel_connect_ctx_free(&cctx);
		return NULL;
	}

	c = channel_new(ssh, ctype, SSH_CHANNEL_CONNECTING, sock, sock, -1,
	    CHAN_TCP_WINDOW_DEFAULT, CHAN_TCP_PACKET_DEFAULT, 0, rname, 1);
	c->host_port = port;
	c->path = xstrdup(host);
	c->connect_ctx = cctx;

	return c;
}

/* Check if connecting to that path is permitted and connect. */
Channel *
channel_connect_to_path(struct ssh *ssh, const char *path,
    char *ctype, char *rname)
{
	struct ssh_channels *sc = ssh->chanctxt;
	struct permission_set *pset = &sc->local_perms;
	u_int i, permit, permit_adm = 1;
	struct permission *perm;

	permit = pset->all_permitted;
	if (!permit) {
		for (i = 0; i < pset->num_permitted_user; i++) {
			perm = &pset->permitted_user[i];
			if (open_match(perm, path, PORT_STREAMLOCAL)) {
				permit = 1;
				break;
			}
		}
	}

	if (pset->num_permitted_admin > 0) {
		permit_adm = 0;
		for (i = 0; i < pset->num_permitted_admin; i++) {
			perm = &pset->permitted_admin[i];
			if (open_match(perm, path, PORT_STREAMLOCAL)) {
				permit_adm = 1;
				break;
			}
		}
	}

	if (!permit || !permit_adm) {
		logit("Received request to connect to path %.100s, "
		    "but the request was denied.", path);
		return NULL;
	}
	return connect_to(ssh, path, PORT_STREAMLOCAL, ctype, rname);
}

void
channel_send_window_changes(struct ssh *ssh)
{
	struct ssh_channels *sc = ssh->chanctxt;
	struct winsize ws;
	int r;
	u_int i;

	for (i = 0; i < sc->channels_alloc; i++) {
		if (sc->channels[i] == NULL || !sc->channels[i]->client_tty ||
		    sc->channels[i]->type != SSH_CHANNEL_OPEN)
			continue;
		if (ioctl(sc->channels[i]->rfd, TIOCGWINSZ, &ws) == -1)
			continue;
		channel_request_start(ssh, i, "window-change", 0);
		if ((r = sshpkt_put_u32(ssh, (u_int)ws.ws_col)) != 0 ||
		    (r = sshpkt_put_u32(ssh, (u_int)ws.ws_row)) != 0 ||
		    (r = sshpkt_put_u32(ssh, (u_int)ws.ws_xpixel)) != 0 ||
		    (r = sshpkt_put_u32(ssh, (u_int)ws.ws_ypixel)) != 0 ||
		    (r = sshpkt_send(ssh)) != 0)
			fatal_fr(r, "channel %u; send window-change", i);
	}
}

/* Return RDYNAMIC_OPEN channel: channel allows SOCKS, but is not connected */
static Channel *
rdynamic_connect_prepare(struct ssh *ssh, char *ctype, char *rname)
{
	Channel *c;
	int r;

	c = channel_new(ssh, ctype, SSH_CHANNEL_RDYNAMIC_OPEN, -1, -1, -1,
	    CHAN_TCP_WINDOW_DEFAULT, CHAN_TCP_PACKET_DEFAULT, 0, rname, 1);
	c->host_port = 0;
	c->path = NULL;

	/*
	 * We need to open the channel before we have a FD,
	 * so that we can get SOCKS header from peer.
	 */
	if ((r = sshpkt_start(ssh, SSH2_MSG_CHANNEL_OPEN_CONFIRMATION)) != 0 ||
	    (r = sshpkt_put_u32(ssh, c->remote_id)) != 0 ||
	    (r = sshpkt_put_u32(ssh, c->self)) != 0 ||
	    (r = sshpkt_put_u32(ssh, c->local_window)) != 0 ||
	    (r = sshpkt_put_u32(ssh, c->local_maxpacket)) != 0)
		fatal_fr(r, "channel %i; confirm", c->self);
	return c;
}

/* Return CONNECTING socket to remote host:port or local socket path */
static int
rdynamic_connect_finish(struct ssh *ssh, Channel *c)
{
	struct ssh_channels *sc = ssh->chanctxt;
	struct permission_set *pset = &sc->local_perms;
	struct permission *perm;
	struct channel_connect cctx;
	u_int i, permit_adm = 1;
	int sock;

	if (pset->num_permitted_admin > 0) {
		permit_adm = 0;
		for (i = 0; i < pset->num_permitted_admin; i++) {
			perm = &pset->permitted_admin[i];
			if (open_match(perm, c->path, c->host_port)) {
				permit_adm = 1;
				break;
			}
		}
	}
	if (!permit_adm) {
		debug_f("requested forward not permitted");
		return -1;
	}

	memset(&cctx, 0, sizeof(cctx));
	sock = connect_to_helper(ssh, c->path, c->host_port, SOCK_STREAM, NULL,
	    NULL, &cctx, NULL, NULL);
	if (sock == -1)
		channel_connect_ctx_free(&cctx);
	else {
		/* similar to SSH_CHANNEL_CONNECTING but we've already sent the open */
		c->type = SSH_CHANNEL_RDYNAMIC_FINISH;
		c->connect_ctx = cctx;
		channel_register_fds(ssh, c, sock, sock, -1, 0, 1, 0);
	}
	return sock;
}

/* -- X11 forwarding */

/*
 * Creates an internet domain socket for listening for X11 connections.
 * Returns 0 and a suitable display number for the DISPLAY variable
 * stored in display_numberp , or -1 if an error occurs.
 */
int
x11_create_display_inet(struct ssh *ssh, int x11_display_offset,
    int x11_use_localhost, int single_connection,
    u_int *display_numberp, int **chanids)
{
	Channel *nc = NULL;
	int display_number, sock;
	u_short port;
	struct addrinfo hints, *ai, *aitop;
	char strport[NI_MAXSERV];
	int gaierr, n, num_socks = 0, socks[NUM_SOCKS];

	if (chanids == NULL)
		return -1;

	for (display_number = x11_display_offset;
	    display_number < MAX_DISPLAYS;
	    display_number++) {
		port = 6000 + display_number;
		memset(&hints, 0, sizeof(hints));
		hints.ai_family = ssh->chanctxt->IPv4or6;
		hints.ai_flags = x11_use_localhost ? 0: AI_PASSIVE;
		hints.ai_socktype = SOCK_STREAM;
		snprintf(strport, sizeof strport, "%d", port);
		if ((gaierr = getaddrinfo(NULL, strport,
		    &hints, &aitop)) != 0) {
			error("getaddrinfo: %.100s", ssh_gai_strerror(gaierr));
			return -1;
		}
		for (ai = aitop; ai; ai = ai->ai_next) {
			if (ai->ai_family != AF_INET &&
			    ai->ai_family != AF_INET6)
				continue;
			sock = socket(ai->ai_family, ai->ai_socktype,
			    ai->ai_protocol);
			if (sock == -1) {
				if ((errno != EINVAL) && (errno != EAFNOSUPPORT)
#ifdef EPFNOSUPPORT
				    && (errno != EPFNOSUPPORT)
#endif
				    ) {
					error("socket: %.100s", strerror(errno));
					freeaddrinfo(aitop);
					return -1;
				} else {
					debug("x11_create_display_inet: Socket family %d not supported",
						 ai->ai_family);
					continue;
				}
			}
			if (ai->ai_family == AF_INET6)
				sock_set_v6only(sock);
			if (x11_use_localhost)
				set_reuseaddr(sock);
			if (bind(sock, ai->ai_addr, ai->ai_addrlen) == -1) {
				debug2_f("bind port %d: %.100s", port,
				    strerror(errno));
				close(sock);
				for (n = 0; n < num_socks; n++)
					close(socks[n]);
				num_socks = 0;
				break;
			}
			socks[num_socks++] = sock;
			if (num_socks == NUM_SOCKS)
				break;
		}
		freeaddrinfo(aitop);
		if (num_socks > 0)
			break;
	}
	if (display_number >= MAX_DISPLAYS) {
		error("Failed to allocate internet-domain X11 display socket.");
		return -1;
	}
	/* Start listening for connections on the socket. */
	for (n = 0; n < num_socks; n++) {
		sock = socks[n];
		if (listen(sock, SSH_LISTEN_BACKLOG) == -1) {
			error("listen: %.100s", strerror(errno));
			close(sock);
			return -1;
		}
	}

	/* Allocate a channel for each socket. */
	*chanids = xcalloc(num_socks + 1, sizeof(**chanids));
	for (n = 0; n < num_socks; n++) {
		sock = socks[n];
		nc = channel_new(ssh, "x11 listener",
		    SSH_CHANNEL_X11_LISTENER, sock, sock, -1,
				 hpn_disabled ? CHAN_X11_WINDOW_DEFAULT : hpn_buffer_size,
				 CHAN_X11_PACKET_DEFAULT,
				 0, "X11 inet listener", 1);
		nc->single_connection = single_connection;
		(*chanids)[n] = nc->self;
	}
	(*chanids)[n] = -1;

	/* Return the display number for the DISPLAY environment variable. */
	*display_numberp = display_number;
	return 0;
}

static int
connect_local_xsocket_path(const char *pathname)
{
	int sock;
	struct sockaddr_un addr;

	sock = socket(AF_UNIX, SOCK_STREAM, 0);
	if (sock == -1)
		error("socket: %.100s", strerror(errno));
	memset(&addr, 0, sizeof(addr));
	addr.sun_family = AF_UNIX;
	strlcpy(addr.sun_path, pathname, sizeof addr.sun_path);
	if (connect(sock, (struct sockaddr *)&addr, sizeof(addr)) == 0)
		return sock;
	close(sock);
	error("connect %.100s: %.100s", addr.sun_path, strerror(errno));
	return -1;
}

static int
connect_local_xsocket(u_int dnr)
{
	char buf[1024];
	snprintf(buf, sizeof buf, _PATH_UNIX_X, dnr);
	return connect_local_xsocket_path(buf);
}

#ifdef __APPLE__
static int
is_path_to_xsocket(const char *display, char *path, size_t pathlen)
{
	struct stat sbuf;

	if (strlcpy(path, display, pathlen) >= pathlen) {
		error("%s: display path too long", __func__);
		return 0;
	}
	if (display[0] != '/')
		return 0;
	if (stat(path, &sbuf) == 0) {
		return 1;
	} else {
		char *dot = strrchr(path, '.');
		if (dot != NULL) {
			*dot = '\0';
			if (stat(path, &sbuf) == 0) {
				return 1;
			}
		}
	}
	return 0;
}
#endif

int
x11_connect_display(struct ssh *ssh)
{
	u_int display_number;
	const char *display;
	char buf[1024], *cp;
	struct addrinfo hints, *ai, *aitop;
	char strport[NI_MAXSERV];
	int gaierr, sock = 0;

	/* Try to open a socket for the local X server. */
	display = getenv("DISPLAY");
	if (!display) {
		error("DISPLAY not set.");
		return -1;
	}
	/*
	 * Now we decode the value of the DISPLAY variable and make a
	 * connection to the real X server.
	 */

#ifdef __APPLE__
	/* Check if display is a path to a socket (as set by launchd). */
	{
		char path[PATH_MAX];

		if (is_path_to_xsocket(display, path, sizeof(path))) {
			debug("x11_connect_display: $DISPLAY is launchd");

			/* Create a socket. */
			sock = connect_local_xsocket_path(path);
			if (sock < 0)
				return -1;

			/* OK, we now have a connection to the display. */
			return sock;
		}
	}
#endif
	/*
	 * Check if it is a unix domain socket.  Unix domain displays are in
	 * one of the following formats: unix:d[.s], :d[.s], ::d[.s]
	 */
	if (strncmp(display, "unix:", 5) == 0 ||
	    display[0] == ':') {
		/* Connect to the unix domain socket. */
		if (sscanf(strrchr(display, ':') + 1, "%u",
		    &display_number) != 1) {
			error("Could not parse display number from DISPLAY: "
			    "%.100s", display);
			return -1;
		}
		/* Create a socket. */
		sock = connect_local_xsocket(display_number);
		if (sock < 0)
			return -1;

		/* OK, we now have a connection to the display. */
		return sock;
	}
	/*
	 * Connect to an inet socket.  The DISPLAY value is supposedly
	 * hostname:d[.s], where hostname may also be numeric IP address.
	 */
	strlcpy(buf, display, sizeof(buf));
	cp = strchr(buf, ':');
	if (!cp) {
		error("Could not find ':' in DISPLAY: %.100s", display);
		return -1;
	}
	*cp = 0;
	/*
	 * buf now contains the host name.  But first we parse the
	 * display number.
	 */
	if (sscanf(cp + 1, "%u", &display_number) != 1) {
		error("Could not parse display number from DISPLAY: %.100s",
		    display);
		return -1;
	}

	/* Look up the host address */
	memset(&hints, 0, sizeof(hints));
	hints.ai_family = ssh->chanctxt->IPv4or6;
	hints.ai_socktype = SOCK_STREAM;
	snprintf(strport, sizeof strport, "%u", 6000 + display_number);
	if ((gaierr = getaddrinfo(buf, strport, &hints, &aitop)) != 0) {
		error("%.100s: unknown host. (%s)", buf,
		ssh_gai_strerror(gaierr));
		return -1;
	}
	for (ai = aitop; ai; ai = ai->ai_next) {
		/* Create a socket. */
		sock = socket(ai->ai_family, ai->ai_socktype, ai->ai_protocol);
		if (sock == -1) {
			debug2("socket: %.100s", strerror(errno));
			continue;
		}
		/* Connect it to the display. */
		if (connect(sock, ai->ai_addr, ai->ai_addrlen) == -1) {
			debug2("connect %.100s port %u: %.100s", buf,
			    6000 + display_number, strerror(errno));
			close(sock);
			continue;
		}
		/* Success */
		break;
	}
	freeaddrinfo(aitop);
	if (!ai) {
		error("connect %.100s port %u: %.100s", buf,
		    6000 + display_number, strerror(errno));
		return -1;
	}
	set_nodelay(sock);
	return sock;
}

/*
 * Requests forwarding of X11 connections, generates fake authentication
 * data, and enables authentication spoofing.
 * This should be called in the client only.
 */
void
x11_request_forwarding_with_spoofing(struct ssh *ssh, int client_session_id,
    const char *disp, const char *proto, const char *data, int want_reply)
{
	struct ssh_channels *sc = ssh->chanctxt;
	u_int data_len = (u_int) strlen(data) / 2;
	u_int i, value;
	const char *cp;
	char *new_data;
	int r, screen_number;

	if (sc->x11_saved_display == NULL)
		sc->x11_saved_display = xstrdup(disp);
	else if (strcmp(disp, sc->x11_saved_display) != 0) {
		error("x11_request_forwarding_with_spoofing: different "
		    "$DISPLAY already forwarded");
		return;
	}

	cp = strchr(disp, ':');
	if (cp)
		cp = strchr(cp, '.');
	if (cp)
		screen_number = (u_int)strtonum(cp + 1, 0, 400, NULL);
	else
		screen_number = 0;

	if (sc->x11_saved_proto == NULL) {
		/* Save protocol name. */
		sc->x11_saved_proto = xstrdup(proto);

		/* Extract real authentication data. */
		sc->x11_saved_data = xmalloc(data_len);
		for (i = 0; i < data_len; i++) {
			if (sscanf(data + 2 * i, "%2x", &value) != 1) {
				fatal("x11_request_forwarding: bad "
				    "authentication data: %.100s", data);
			}
			sc->x11_saved_data[i] = value;
		}
		sc->x11_saved_data_len = data_len;

		/* Generate fake data of the same length. */
		sc->x11_fake_data = xmalloc(data_len);
		arc4random_buf(sc->x11_fake_data, data_len);
		sc->x11_fake_data_len = data_len;
	}

	/* Convert the fake data into hex. */
	new_data = tohex(sc->x11_fake_data, data_len);

	/* Send the request packet. */
	channel_request_start(ssh, client_session_id, "x11-req", want_reply);
	if ((r = sshpkt_put_u8(ssh, 0)) != 0 || /* bool: single connection */
	    (r = sshpkt_put_cstring(ssh, proto)) != 0 ||
	    (r = sshpkt_put_cstring(ssh, new_data)) != 0 ||
	    (r = sshpkt_put_u32(ssh, screen_number)) != 0 ||
	    (r = sshpkt_send(ssh)) != 0 ||
	    (r = ssh_packet_write_wait(ssh)) != 0)
		fatal_fr(r, "send x11-req");
	free(new_data);
}<|MERGE_RESOLUTION|>--- conflicted
+++ resolved
@@ -1958,7 +1958,6 @@
 	force = c->isatty && c->detach_close && c->istate != CHAN_INPUT_CLOSED;
 
 	if (!force && (c->io_ready & SSH_CHAN_IO_RFD) == 0)
-<<<<<<< HEAD
 		return 1;
 	if ((avail = sshbuf_avail(c->input)) == 0)
 		return 1; /* Shouldn't happen */
@@ -1986,35 +1985,6 @@
 			goto rfail;
 		}
 		return 1;
-=======
-		return 1;
-	if ((avail = sshbuf_avail(c->input)) == 0)
-		return 1; /* Shouldn't happen */
-
-	/*
-	 * For "simple" channels (i.e. not datagram or filtered), we can
-	 * read directly to the channel buffer.
-	 */
-	if (!pty_zeroread && c->input_filter == NULL && !c->datagram) {
-		/* Only OPEN channels have valid rwin */
-		if (c->type == SSH_CHANNEL_OPEN) {
-			if ((have = sshbuf_len(c->input)) >= c->remote_window)
-				return 1; /* shouldn't happen */
-			if (maxlen > c->remote_window - have)
-				maxlen = c->remote_window - have;
-		}
-		if (maxlen > avail)
-			maxlen = avail;
-		if ((r = sshbuf_read(c->rfd, c->input, maxlen, NULL)) != 0) {
-			if (errno == EINTR || (!force &&
-			    (errno == EAGAIN || errno == EWOULDBLOCK)))
-				return 1;
-			debug2("channel %d: read failed rfd %d maxlen %zu: %s",
-			    c->self, c->rfd, maxlen, ssh_err(r));
-			goto rfail;
-		}
-		return 1;
->>>>>>> 077227d0
 	}
 
 	errno = 0;
@@ -2682,7 +2652,6 @@
 {
 	struct ssh_channels *sc = ssh->chanctxt;
 	u_int i, oalloc, p, npfd = npfd_reserved;
-<<<<<<< HEAD
 
 	channel_before_prepare_io(ssh); /* might create a new channel */
 
@@ -2700,25 +2669,6 @@
 	if (ssh_packet_is_rekeying(ssh))
 		return;
 
-=======
-
-	channel_before_prepare_io(ssh); /* might create a new channel */
-
-	/* Allocate 4x pollfd for each channel (rfd, wfd, efd, sock) */
-	if (sc->channels_alloc >= (INT_MAX / 4) - npfd_reserved)
-		fatal_f("too many channels"); /* shouldn't happen */
-	if (!ssh_packet_is_rekeying(ssh))
-		npfd += sc->channels_alloc * 4;
-	if (npfd > *npfd_allocp) {
-		*pfdp = xrecallocarray(*pfdp, *npfd_allocp,
-		    npfd, sizeof(**pfdp));
-		*npfd_allocp = npfd;
-	}
-	*npfd_activep = npfd_reserved;
-	if (ssh_packet_is_rekeying(ssh))
-		return;
-
->>>>>>> 077227d0
 	oalloc = sc->channels_alloc;
 
 	channel_handler(ssh, CHAN_PRE, minwait_secs);
