--- conflicted
+++ resolved
@@ -500,7 +500,6 @@
 
 	if (!authctxt.success)
 		fatal("Authentication failed.");
-<<<<<<< HEAD
 
 	/*
 	 * If the user wants to use the none cipher and/or none mac, do it post authentication
@@ -547,9 +546,6 @@
 		}
 	}
 #endif
-
-	debug("Authentication succeeded (%s).", authctxt.method->name);
-=======
 	if (ssh_packet_connection_is_on_socket(ssh)) {
 		verbose("Authenticated to %s ([%s]:%d) using \"%s\".", host,
 		    ssh_remote_ipaddr(ssh), ssh_remote_port(ssh),
@@ -558,7 +554,6 @@
 		verbose("Authenticated to %s (via proxy) using \"%s\".", host,
 		    authctxt.method->name);
 	}
->>>>>>> e1a59618
 }
 
 /* ARGSUSED */
