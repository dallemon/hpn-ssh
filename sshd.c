/* $OpenBSD: sshd.c,v 1.600 2023/03/08 04:43:12 guenther Exp $ */
/*
 * Author: Tatu Ylonen <ylo@cs.hut.fi>
 * Copyright (c) 1995 Tatu Ylonen <ylo@cs.hut.fi>, Espoo, Finland
 *                    All rights reserved
 * This program is the ssh daemon.  It listens for connections from clients,
 * and performs authentication, executes use commands or shell, and forwards
 * information to/from the application to the user client over an encrypted
 * connection.  This can also handle forwarding of X11, TCP/IP, and
 * authentication agent connections.
 *
 * As far as I am concerned, the code I have written for this software
 * can be used freely for any purpose.  Any derived versions of this
 * software must be clearly marked as such, and if the derived work is
 * incompatible with the protocol description in the RFC file, it must be
 * called by a name other than "ssh" or "Secure Shell".
 *
 * SSH2 implementation:
 * Privilege Separation:
 *
 * Copyright (c) 2000, 2001, 2002 Markus Friedl.  All rights reserved.
 * Copyright (c) 2002 Niels Provos.  All rights reserved.
 *
 * Redistribution and use in source and binary forms, with or without
 * modification, are permitted provided that the following conditions
 * are met:
 * 1. Redistributions of source code must retain the above copyright
 *    notice, this list of conditions and the following disclaimer.
 * 2. Redistributions in binary form must reproduce the above copyright
 *    notice, this list of conditions and the following disclaimer in the
 *    documentation and/or other materials provided with the distribution.
 *
 * THIS SOFTWARE IS PROVIDED BY THE AUTHOR ``AS IS'' AND ANY EXPRESS OR
 * IMPLIED WARRANTIES, INCLUDING, BUT NOT LIMITED TO, THE IMPLIED WARRANTIES
 * OF MERCHANTABILITY AND FITNESS FOR A PARTICULAR PURPOSE ARE DISCLAIMED.
 * IN NO EVENT SHALL THE AUTHOR BE LIABLE FOR ANY DIRECT, INDIRECT,
 * INCIDENTAL, SPECIAL, EXEMPLARY, OR CONSEQUENTIAL DAMAGES (INCLUDING, BUT
 * NOT LIMITED TO, PROCUREMENT OF SUBSTITUTE GOODS OR SERVICES; LOSS OF USE,
 * DATA, OR PROFITS; OR BUSINESS INTERRUPTION) HOWEVER CAUSED AND ON ANY
 * THEORY OF LIABILITY, WHETHER IN CONTRACT, STRICT LIABILITY, OR TORT
 * (INCLUDING NEGLIGENCE OR OTHERWISE) ARISING IN ANY WAY OUT OF THE USE OF
 * THIS SOFTWARE, EVEN IF ADVISED OF THE POSSIBILITY OF SUCH DAMAGE.
 */

#include "includes.h"

#include <sys/types.h>
#include <sys/ioctl.h>
#include <sys/socket.h>
#ifdef HAVE_SYS_STAT_H
# include <sys/stat.h>
#endif
#ifdef HAVE_SYS_TIME_H
# include <sys/time.h>
#endif
#include "openbsd-compat/sys-tree.h"
#include "openbsd-compat/sys-queue.h"
#include <sys/wait.h>

#include <errno.h>
#include <fcntl.h>
#include <netdb.h>
#ifdef HAVE_PATHS_H
#include <paths.h>
#endif
#include <grp.h>
#ifdef HAVE_POLL_H
#include <poll.h>
#endif
#include <pwd.h>
#include <signal.h>
#include <stdarg.h>
#include <stdio.h>
#include <stdlib.h>
#include <string.h>
#include <unistd.h>
#include <limits.h>

#ifdef WITH_OPENSSL
#include <openssl/dh.h>
#include <openssl/bn.h>
#include <openssl/rand.h>
#include "openbsd-compat/openssl-compat.h"
#endif

#ifdef HAVE_SECUREWARE
#include <sys/security.h>
#include <prot.h>
#endif

#include "xmalloc.h"
#include "ssh.h"
#include "ssh2.h"
#include "sshpty.h"
#include "packet.h"
#include "log.h"
#include "sshbuf.h"
#include "misc.h"
#include "match.h"
#include "servconf.h"
#include "uidswap.h"
#include "compat.h"
#include "cipher.h"
#include "digest.h"
#include "sshkey.h"
#include "kex.h"
#include "authfile.h"
#include "pathnames.h"
#include "atomicio.h"
#include "canohost.h"
#include "hostfile.h"
#include "auth.h"
#include "authfd.h"
#include "msg.h"
#include "dispatch.h"
#include "channels.h"
#include "session.h"
#include "monitor.h"
#ifdef GSSAPI
#include "ssh-gss.h"
#endif
#include "monitor_wrap.h"
#include "ssh-sandbox.h"
#include "auth-options.h"
#include "version.h"
#include "ssherr.h"
#include "sk-api.h"
#include "srclimit.h"
#include "dh.h"

/* Re-exec fds */
#define REEXEC_DEVCRYPTO_RESERVED_FD	(STDERR_FILENO + 1)
#define REEXEC_STARTUP_PIPE_FD		(STDERR_FILENO + 2)
#define REEXEC_CONFIG_PASS_FD		(STDERR_FILENO + 3)
#define REEXEC_MIN_FREE_FD		(STDERR_FILENO + 4)

extern char *__progname;

/* Server configuration options. */
ServerOptions options;

/* Name of the server configuration file. */
char *config_file_name = _PATH_SERVER_CONFIG_FILE;

/*
 * Debug mode flag.  This can be set on the command line.  If debug
 * mode is enabled, extra debugging output will be sent to the system
 * log, the daemon will not go to background, and will exit after processing
 * the first connection.
 */
int debug_flag = 0;

/*
 * Indicating that the daemon should only test the configuration and keys.
 * If test_flag > 1 ("-T" flag), then sshd will also dump the effective
 * configuration, optionally using connection information provided by the
 * "-C" flag.
 */
static int test_flag = 0;

/* Flag indicating that the daemon is being started from inetd. */
static int inetd_flag = 0;

/* Flag indicating that sshd should not detach and become a daemon. */
static int no_daemon_flag = 0;

/* debug goes to stderr unless inetd_flag is set */
static int log_stderr = 0;

/* Saved arguments to main(). */
static char **saved_argv;
static int saved_argc;

/* re-exec */
static int rexeced_flag = 0;
static int rexec_flag = 1;
static int rexec_argc = 0;
static char **rexec_argv;

/*
 * The sockets that the server is listening; this is used in the SIGHUP
 * signal handler.
 */
#define	MAX_LISTEN_SOCKS	16
static int listen_socks[MAX_LISTEN_SOCKS];
static int num_listen_socks = 0;

/* Daemon's agent connection */
int auth_sock = -1;
static int have_agent = 0;

/*
 * Any really sensitive data in the application is contained in this
 * structure. The idea is that this structure could be locked into memory so
 * that the pages do not get written into swap.  However, there are some
 * problems. The private key contains BIGNUMs, and we do not (in principle)
 * have access to the internals of them, and locking just the structure is
 * not very useful.  Currently, memory locking is not implemented.
 */
struct {
	struct sshkey	**host_keys;		/* all private host keys */
	struct sshkey	**host_pubkeys;		/* all public host keys */
	struct sshkey	**host_certificates;	/* all public host certificates */
	int		have_ssh2_key;
} sensitive_data;

/* This is set to true when a signal is received. */
static volatile sig_atomic_t received_sighup = 0;
static volatile sig_atomic_t received_sigterm = 0;

/* record remote hostname or ip */
u_int utmp_len = HOST_NAME_MAX+1;

/*
 * startup_pipes/flags are used for tracking children of the listening sshd
 * process early in their lifespans. This tracking is needed for three things:
 *
 * 1) Implementing the MaxStartups limit of concurrent unauthenticated
 *    connections.
 * 2) Avoiding a race condition for SIGHUP processing, where child processes
 *    may have listen_socks open that could collide with main listener process
 *    after it restarts.
 * 3) Ensuring that rexec'd sshd processes have received their initial state
 *    from the parent listen process before handling SIGHUP.
 *
 * Child processes signal that they have completed closure of the listen_socks
 * and (if applicable) received their rexec state by sending a char over their
 * sock. Child processes signal that authentication has completed by closing
 * the sock (or by exiting).
 */
static int *startup_pipes = NULL;
static int *startup_flags = NULL;	/* Indicates child closed listener */
static int startup_pipe = -1;		/* in child */

/* variables used for privilege separation */
int use_privsep = -1;
struct monitor *pmonitor = NULL;
int privsep_is_preauth = 1;
static int privsep_chroot = 1;

/* global connection state and authentication contexts */
Authctxt *the_authctxt = NULL;
struct ssh *the_active_state;

/* global key/cert auth options. XXX move to permanent ssh->authctxt? */
struct sshauthopt *auth_opts = NULL;

/* sshd_config buffer */
struct sshbuf *cfg;

/* Included files from the configuration file */
struct include_list includes = TAILQ_HEAD_INITIALIZER(includes);

/* message to be displayed after login */
struct sshbuf *loginmsg;

/* Unprivileged user */
struct passwd *privsep_pw = NULL;

/* Prototypes for various functions defined later in this file. */
void destroy_sensitive_data(void);
void demote_sensitive_data(void);
static void do_ssh2_kex(struct ssh *);

static char *listener_proctitle;

/*
 * Close all listening sockets
 */
static void
close_listen_socks(void)
{
	int i;

	for (i = 0; i < num_listen_socks; i++)
		close(listen_socks[i]);
	num_listen_socks = 0;
}

static void
close_startup_pipes(void)
{
	int i;

	if (startup_pipes)
		for (i = 0; i < options.max_startups; i++)
			if (startup_pipes[i] != -1)
				close(startup_pipes[i]);
}

/*
 * Signal handler for SIGHUP.  Sshd execs itself when it receives SIGHUP;
 * the effect is to reread the configuration file (and to regenerate
 * the server key).
 */

static void
sighup_handler(int sig)
{
	received_sighup = 1;
}

/*
 * Called from the main program after receiving SIGHUP.
 * Restarts the server.
 */
static void
sighup_restart(void)
{
	logit("Received SIGHUP; restarting.");
	if (options.pid_file != NULL)
		unlink(options.pid_file);
	platform_pre_restart();
	close_listen_socks();
	close_startup_pipes();
	ssh_signal(SIGHUP, SIG_IGN); /* will be restored after exec */
	execv(saved_argv[0], saved_argv);
	logit("RESTART FAILED: av[0]='%.100s', error: %.100s.", saved_argv[0],
	    strerror(errno));
	exit(1);
}

/*
 * Generic signal handler for terminating signals in the master daemon.
 */
static void
sigterm_handler(int sig)
{
	received_sigterm = sig;
}

/*
 * SIGCHLD handler.  This is called whenever a child dies.  This will then
 * reap any zombies left by exited children.
 */
static void
main_sigchld_handler(int sig)
{
	int save_errno = errno;
	pid_t pid;
	int status;

	while ((pid = waitpid(-1, &status, WNOHANG)) > 0 ||
	    (pid == -1 && errno == EINTR))
		;
	errno = save_errno;
}

/*
 * Signal handler for the alarm after the login grace period has expired.
 */
static void
grace_alarm_handler(int sig)
{
	/*
	 * Try to kill any processes that we have spawned, E.g. authorized
	 * keys command helpers or privsep children.
	 */
	if (getpgid(0) == getpid()) {
		ssh_signal(SIGTERM, SIG_IGN);
		kill(0, SIGTERM);
	}

	/* Log error and exit. */
	sigdie("Timeout before authentication for %s port %d",
	    ssh_remote_ipaddr(the_active_state),
	    ssh_remote_port(the_active_state));
}

/* Destroy the host and server keys.  They will no longer be needed. */
void
destroy_sensitive_data(void)
{
	u_int i;

	for (i = 0; i < options.num_host_key_files; i++) {
		if (sensitive_data.host_keys[i]) {
			sshkey_free(sensitive_data.host_keys[i]);
			sensitive_data.host_keys[i] = NULL;
		}
		if (sensitive_data.host_certificates[i]) {
			sshkey_free(sensitive_data.host_certificates[i]);
			sensitive_data.host_certificates[i] = NULL;
		}
	}
}

/* Demote private to public keys for network child */
void
demote_sensitive_data(void)
{
	struct sshkey *tmp;
	u_int i;
	int r;

	for (i = 0; i < options.num_host_key_files; i++) {
		if (sensitive_data.host_keys[i]) {
			if ((r = sshkey_from_private(
			    sensitive_data.host_keys[i], &tmp)) != 0)
				fatal_r(r, "could not demote host %s key",
				    sshkey_type(sensitive_data.host_keys[i]));
			sshkey_free(sensitive_data.host_keys[i]);
			sensitive_data.host_keys[i] = tmp;
		}
		/* Certs do not need demotion */
	}
}

static void
reseed_prngs(void)
{
	u_int32_t rnd[256];

#ifdef WITH_OPENSSL
	RAND_poll();
#endif
	arc4random_stir(); /* noop on recent arc4random() implementations */
	arc4random_buf(rnd, sizeof(rnd)); /* let arc4random notice PID change */

#ifdef WITH_OPENSSL
	RAND_seed(rnd, sizeof(rnd));
	/* give libcrypto a chance to notice the PID change */
	if ((RAND_bytes((u_char *)rnd, 1)) != 1)
		fatal("%s: RAND_bytes failed", __func__);
#endif

	explicit_bzero(rnd, sizeof(rnd));
}

static void
privsep_preauth_child(void)
{
	gid_t gidset[1];

	/* Enable challenge-response authentication for privilege separation */
	privsep_challenge_enable();

#ifdef GSSAPI
	/* Cache supported mechanism OIDs for later use */
	ssh_gssapi_prepare_supported_oids();
#endif

	reseed_prngs();

	/* Demote the private keys to public keys. */
	demote_sensitive_data();

	/* Demote the child */
	if (privsep_chroot) {
		/* Change our root directory */
		if (chroot(_PATH_PRIVSEP_CHROOT_DIR) == -1)
			fatal("chroot(\"%s\"): %s", _PATH_PRIVSEP_CHROOT_DIR,
			    strerror(errno));
		if (chdir("/") == -1)
			fatal("chdir(\"/\"): %s", strerror(errno));

		/* Drop our privileges */
		debug3("privsep user:group %u:%u", (u_int)privsep_pw->pw_uid,
		    (u_int)privsep_pw->pw_gid);
		gidset[0] = privsep_pw->pw_gid;
		if (setgroups(1, gidset) == -1)
			fatal("setgroups: %.100s", strerror(errno));
		permanently_set_uid(privsep_pw);
	}
}

static int
privsep_preauth(struct ssh *ssh)
{
	int status, r;
	pid_t pid;
	struct ssh_sandbox *box = NULL;

	/* Set up unprivileged child process to deal with network data */
	pmonitor = monitor_init();
	/* Store a pointer to the kex for later rekeying */
	pmonitor->m_pkex = &ssh->kex;

	if (use_privsep == PRIVSEP_ON)
		box = ssh_sandbox_init(pmonitor);
	pid = fork();
	if (pid == -1) {
		fatal("fork of unprivileged child failed");
	} else if (pid != 0) {
		debug2("Network child is on pid %ld", (long)pid);

		pmonitor->m_pid = pid;
		if (have_agent) {
			r = ssh_get_authentication_socket(&auth_sock);
			if (r != 0) {
				error_r(r, "Could not get agent socket");
				have_agent = 0;
			}
		}
		if (box != NULL)
			ssh_sandbox_parent_preauth(box, pid);
		monitor_child_preauth(ssh, pmonitor);

		/* Wait for the child's exit status */
		while (waitpid(pid, &status, 0) == -1) {
			if (errno == EINTR)
				continue;
			pmonitor->m_pid = -1;
			fatal_f("waitpid: %s", strerror(errno));
		}
		privsep_is_preauth = 0;
		pmonitor->m_pid = -1;
		if (WIFEXITED(status)) {
			if (WEXITSTATUS(status) != 0)
				fatal_f("preauth child exited with status %d",
				    WEXITSTATUS(status));
		} else if (WIFSIGNALED(status))
			fatal_f("preauth child terminated by signal %d",
			    WTERMSIG(status));
		if (box != NULL)
			ssh_sandbox_parent_finish(box);
		return 1;
	} else {
		/* child */
		close(pmonitor->m_sendfd);
		close(pmonitor->m_log_recvfd);

		/* Arrange for logging to be sent to the monitor */
		set_log_handler(mm_log_handler, pmonitor);

		privsep_preauth_child();
		setproctitle("%s", "[net]");
		if (box != NULL)
			ssh_sandbox_child(box);

		return 0;
	}
}

static void
privsep_postauth(struct ssh *ssh, Authctxt *authctxt)
{
#ifdef DISABLE_FD_PASSING
	if (1) {
#else
	if (authctxt->pw->pw_uid == 0) {
#endif
		/* File descriptor passing is broken or root login */
		use_privsep = 0;
		goto skip;
	}

	/* New socket pair */
	monitor_reinit(pmonitor);

	pmonitor->m_pid = fork();
	if (pmonitor->m_pid == -1)
		fatal("fork of unprivileged child failed");
	else if (pmonitor->m_pid != 0) {
		verbose("User child is on pid %ld", (long)pmonitor->m_pid);
		sshbuf_reset(loginmsg);
		monitor_clear_keystate(ssh, pmonitor);
		monitor_child_postauth(ssh, pmonitor);

		/* NEVERREACHED */
		exit(0);
	}

	/* child */

	close(pmonitor->m_sendfd);
	pmonitor->m_sendfd = -1;

	/* Demote the private keys to public keys. */
	demote_sensitive_data();

	reseed_prngs();

	/* Drop privileges */
	do_setusercontext(authctxt->pw);

 skip:
	/* It is safe now to apply the key state */
	monitor_apply_keystate(ssh, pmonitor);

	/*
	 * Tell the packet layer that authentication was successful, since
	 * this information is not part of the key state.
	 */
	ssh_packet_set_authenticated(ssh);
}

static void
append_hostkey_type(struct sshbuf *b, const char *s)
{
	int r;

	if (match_pattern_list(s, options.hostkeyalgorithms, 0) != 1) {
		debug3_f("%s key not permitted by HostkeyAlgorithms", s);
		return;
	}
	if ((r = sshbuf_putf(b, "%s%s", sshbuf_len(b) > 0 ? "," : "", s)) != 0)
		fatal_fr(r, "sshbuf_putf");
}

static char *
list_hostkey_types(void)
{
	struct sshbuf *b;
	struct sshkey *key;
	char *ret;
	u_int i;

	if ((b = sshbuf_new()) == NULL)
		fatal_f("sshbuf_new failed");
	for (i = 0; i < options.num_host_key_files; i++) {
		key = sensitive_data.host_keys[i];
		if (key == NULL)
			key = sensitive_data.host_pubkeys[i];
		if (key == NULL)
			continue;
		switch (key->type) {
		case KEY_RSA:
			/* for RSA we also support SHA2 signatures */
			append_hostkey_type(b, "rsa-sha2-512");
			append_hostkey_type(b, "rsa-sha2-256");
			/* FALLTHROUGH */
		case KEY_DSA:
		case KEY_ECDSA:
		case KEY_ED25519:
		case KEY_ECDSA_SK:
		case KEY_ED25519_SK:
		case KEY_XMSS:
			append_hostkey_type(b, sshkey_ssh_name(key));
			break;
		}
		/* If the private key has a cert peer, then list that too */
		key = sensitive_data.host_certificates[i];
		if (key == NULL)
			continue;
		switch (key->type) {
		case KEY_RSA_CERT:
			/* for RSA we also support SHA2 signatures */
			append_hostkey_type(b,
			    "rsa-sha2-512-cert-v01@openssh.com");
			append_hostkey_type(b,
			    "rsa-sha2-256-cert-v01@openssh.com");
			/* FALLTHROUGH */
		case KEY_DSA_CERT:
		case KEY_ECDSA_CERT:
		case KEY_ED25519_CERT:
		case KEY_ECDSA_SK_CERT:
		case KEY_ED25519_SK_CERT:
		case KEY_XMSS_CERT:
			append_hostkey_type(b, sshkey_ssh_name(key));
			break;
		}
	}
	if ((ret = sshbuf_dup_string(b)) == NULL)
		fatal_f("sshbuf_dup_string failed");
	sshbuf_free(b);
	debug_f("%s", ret);
	return ret;
}

static struct sshkey *
get_hostkey_by_type(int type, int nid, int need_private, struct ssh *ssh)
{
	u_int i;
	struct sshkey *key;

	for (i = 0; i < options.num_host_key_files; i++) {
		switch (type) {
		case KEY_RSA_CERT:
		case KEY_DSA_CERT:
		case KEY_ECDSA_CERT:
		case KEY_ED25519_CERT:
		case KEY_ECDSA_SK_CERT:
		case KEY_ED25519_SK_CERT:
		case KEY_XMSS_CERT:
			key = sensitive_data.host_certificates[i];
			break;
		default:
			key = sensitive_data.host_keys[i];
			if (key == NULL && !need_private)
				key = sensitive_data.host_pubkeys[i];
			break;
		}
		if (key == NULL || key->type != type)
			continue;
		switch (type) {
		case KEY_ECDSA:
		case KEY_ECDSA_SK:
		case KEY_ECDSA_CERT:
		case KEY_ECDSA_SK_CERT:
			if (key->ecdsa_nid != nid)
				continue;
			/* FALLTHROUGH */
		default:
			return need_private ?
			    sensitive_data.host_keys[i] : key;
		}
	}
	return NULL;
}

struct sshkey *
get_hostkey_public_by_type(int type, int nid, struct ssh *ssh)
{
	return get_hostkey_by_type(type, nid, 0, ssh);
}

struct sshkey *
get_hostkey_private_by_type(int type, int nid, struct ssh *ssh)
{
	return get_hostkey_by_type(type, nid, 1, ssh);
}

struct sshkey *
get_hostkey_by_index(int ind)
{
	if (ind < 0 || (u_int)ind >= options.num_host_key_files)
		return (NULL);
	return (sensitive_data.host_keys[ind]);
}

struct sshkey *
get_hostkey_public_by_index(int ind, struct ssh *ssh)
{
	if (ind < 0 || (u_int)ind >= options.num_host_key_files)
		return (NULL);
	return (sensitive_data.host_pubkeys[ind]);
}

int
get_hostkey_index(struct sshkey *key, int compare, struct ssh *ssh)
{
	u_int i;

	for (i = 0; i < options.num_host_key_files; i++) {
		if (sshkey_is_cert(key)) {
			if (key == sensitive_data.host_certificates[i] ||
			    (compare && sensitive_data.host_certificates[i] &&
			    sshkey_equal(key,
			    sensitive_data.host_certificates[i])))
				return (i);
		} else {
			if (key == sensitive_data.host_keys[i] ||
			    (compare && sensitive_data.host_keys[i] &&
			    sshkey_equal(key, sensitive_data.host_keys[i])))
				return (i);
			if (key == sensitive_data.host_pubkeys[i] ||
			    (compare && sensitive_data.host_pubkeys[i] &&
			    sshkey_equal(key, sensitive_data.host_pubkeys[i])))
				return (i);
		}
	}
	return (-1);
}

/* Inform the client of all hostkeys */
static void
notify_hostkeys(struct ssh *ssh)
{
	struct sshbuf *buf;
	struct sshkey *key;
	u_int i, nkeys;
	int r;
	char *fp;

	/* Some clients cannot cope with the hostkeys message, skip those. */
	if (ssh->compat & SSH_BUG_HOSTKEYS)
		return;

	if ((buf = sshbuf_new()) == NULL)
		fatal_f("sshbuf_new");
	for (i = nkeys = 0; i < options.num_host_key_files; i++) {
		key = get_hostkey_public_by_index(i, ssh);
		if (key == NULL || key->type == KEY_UNSPEC ||
		    sshkey_is_cert(key))
			continue;
		fp = sshkey_fingerprint(key, options.fingerprint_hash,
		    SSH_FP_DEFAULT);
		debug3_f("key %d: %s %s", i, sshkey_ssh_name(key), fp);
		free(fp);
		if (nkeys == 0) {
			/*
			 * Start building the request when we find the
			 * first usable key.
			 */
			if ((r = sshpkt_start(ssh, SSH2_MSG_GLOBAL_REQUEST)) != 0 ||
			    (r = sshpkt_put_cstring(ssh, "hostkeys-00@openssh.com")) != 0 ||
			    (r = sshpkt_put_u8(ssh, 0)) != 0) /* want reply */
				sshpkt_fatal(ssh, r, "%s: start request", __func__);
		}
		/* Append the key to the request */
		sshbuf_reset(buf);
		if ((r = sshkey_putb(key, buf)) != 0)
			fatal_fr(r, "couldn't put hostkey %d", i);
		if ((r = sshpkt_put_stringb(ssh, buf)) != 0)
			sshpkt_fatal(ssh, r, "%s: append key", __func__);
		nkeys++;
	}
	debug3_f("sent %u hostkeys", nkeys);
	if (nkeys == 0)
		fatal_f("no hostkeys");
	if ((r = sshpkt_send(ssh)) != 0)
		sshpkt_fatal(ssh, r, "%s: send", __func__);
	sshbuf_free(buf);
}

/*
 * returns 1 if connection should be dropped, 0 otherwise.
 * dropping starts at connection #max_startups_begin with a probability
 * of (max_startups_rate/100). the probability increases linearly until
 * all connections are dropped for startups > max_startups
 */
static int
should_drop_connection(int startups)
{
	int p, r;

	if (startups < options.max_startups_begin)
		return 0;
	if (startups >= options.max_startups)
		return 1;
	if (options.max_startups_rate == 100)
		return 1;

	p  = 100 - options.max_startups_rate;
	p *= startups - options.max_startups_begin;
	p /= options.max_startups - options.max_startups_begin;
	p += options.max_startups_rate;
	r = arc4random_uniform(100);

	debug_f("p %d, r %d", p, r);
	return (r < p) ? 1 : 0;
}

/*
 * Check whether connection should be accepted by MaxStartups.
 * Returns 0 if the connection is accepted. If the connection is refused,
 * returns 1 and attempts to send notification to client.
 * Logs when the MaxStartups condition is entered or exited, and periodically
 * while in that state.
 */
static int
drop_connection(int sock, int startups, int notify_pipe)
{
	char *laddr, *raddr;
	const char msg[] = "Exceeded MaxStartups\r\n";
	static time_t last_drop, first_drop;
	static u_int ndropped;
	LogLevel drop_level = SYSLOG_LEVEL_VERBOSE;
	time_t now;

	now = monotime();
	if (!should_drop_connection(startups) &&
	    srclimit_check_allow(sock, notify_pipe) == 1) {
		if (last_drop != 0 &&
		    startups < options.max_startups_begin - 1) {
			/* XXX maybe need better hysteresis here */
			logit("exited MaxStartups throttling after %s, "
			    "%u connections dropped",
			    fmt_timeframe(now - first_drop), ndropped);
			last_drop = 0;
		}
		return 0;
	}

#define SSHD_MAXSTARTUPS_LOG_INTERVAL	(5 * 60)
	if (last_drop == 0) {
		error("beginning MaxStartups throttling");
		drop_level = SYSLOG_LEVEL_INFO;
		first_drop = now;
		ndropped = 0;
	} else if (last_drop + SSHD_MAXSTARTUPS_LOG_INTERVAL < now) {
		/* Periodic logs */
		error("in MaxStartups throttling for %s, "
		    "%u connections dropped",
		    fmt_timeframe(now - first_drop), ndropped + 1);
		drop_level = SYSLOG_LEVEL_INFO;
	}
	last_drop = now;
	ndropped++;

	laddr = get_local_ipaddr(sock);
	raddr = get_peer_ipaddr(sock);
	do_log2(drop_level, "drop connection #%d from [%s]:%d on [%s]:%d "
	    "past MaxStartups", startups, raddr, get_peer_port(sock),
	    laddr, get_local_port(sock));
	free(laddr);
	free(raddr);
	/* best-effort notification to client */
	(void)write(sock, msg, sizeof(msg) - 1);
	return 1;
}

static void
usage(void)
{
	fprintf(stderr, "%s, %s\n", SSH_RELEASE, SSH_OPENSSL_VERSION);
	fprintf(stderr,
<<<<<<< HEAD
"usage: hpnsshd [-46DdeGiqTtV] [-C connection_spec] [-c host_cert_file]\n"
"               [-E log_file] [-f config_file] [-g login_grace_time]\n"
"               [-h host_key_file] [-o option] [-p port] [-u len]\n"
=======
"usage: sshd [-46DdeGiqTtV] [-C connection_spec] [-c host_cert_file]\n"
"            [-E log_file] [-f config_file] [-g login_grace_time]\n"
"            [-h host_key_file] [-o option] [-p port] [-u len]\n"
>>>>>>> cb30fbdb
	);
	exit(1);
}

static void
send_rexec_state(int fd, struct sshbuf *conf)
{
	struct sshbuf *m = NULL, *inc = NULL;
	struct include_item *item = NULL;
	int r;

	debug3_f("entering fd = %d config len %zu", fd,
	    sshbuf_len(conf));

	if ((m = sshbuf_new()) == NULL || (inc = sshbuf_new()) == NULL)
		fatal_f("sshbuf_new failed");

	/* pack includes into a string */
	TAILQ_FOREACH(item, &includes, entry) {
		if ((r = sshbuf_put_cstring(inc, item->selector)) != 0 ||
		    (r = sshbuf_put_cstring(inc, item->filename)) != 0 ||
		    (r = sshbuf_put_stringb(inc, item->contents)) != 0)
			fatal_fr(r, "compose includes");
	}

	/*
	 * Protocol from reexec master to child:
	 *	string	configuration
	 *	string	included_files[] {
	 *		string	selector
	 *		string	filename
	 *		string	contents
	 *	}
	 */
	if ((r = sshbuf_put_stringb(m, conf)) != 0 ||
	    (r = sshbuf_put_stringb(m, inc)) != 0)
		fatal_fr(r, "compose config");
	if (ssh_msg_send(fd, 0, m) == -1)
		error_f("ssh_msg_send failed");

	sshbuf_free(m);
	sshbuf_free(inc);

	debug3_f("done");
}

static void
recv_rexec_state(int fd, struct sshbuf *conf)
{
	struct sshbuf *m, *inc;
	u_char *cp, ver;
	size_t len;
	int r;
	struct include_item *item;

	debug3_f("entering fd = %d", fd);

	if ((m = sshbuf_new()) == NULL || (inc = sshbuf_new()) == NULL)
		fatal_f("sshbuf_new failed");
	if (ssh_msg_recv(fd, m) == -1)
		fatal_f("ssh_msg_recv failed");
	if ((r = sshbuf_get_u8(m, &ver)) != 0)
		fatal_fr(r, "parse version");
	if (ver != 0)
		fatal_f("rexec version mismatch");
	if ((r = sshbuf_get_string(m, &cp, &len)) != 0 ||
	    (r = sshbuf_get_stringb(m, inc)) != 0)
		fatal_fr(r, "parse config");

	if (conf != NULL && (r = sshbuf_put(conf, cp, len)))
		fatal_fr(r, "sshbuf_put");

	while (sshbuf_len(inc) != 0) {
		item = xcalloc(1, sizeof(*item));
		if ((item->contents = sshbuf_new()) == NULL)
			fatal_f("sshbuf_new failed");
		if ((r = sshbuf_get_cstring(inc, &item->selector, NULL)) != 0 ||
		    (r = sshbuf_get_cstring(inc, &item->filename, NULL)) != 0 ||
		    (r = sshbuf_get_stringb(inc, item->contents)) != 0)
			fatal_fr(r, "parse includes");
		TAILQ_INSERT_TAIL(&includes, item, entry);
	}

	free(cp);
	sshbuf_free(m);

	debug3_f("done");
}

/* Accept a connection from inetd */
static void
server_accept_inetd(int *sock_in, int *sock_out)
{
	if (rexeced_flag) {
		close(REEXEC_CONFIG_PASS_FD);
		*sock_in = *sock_out = dup(STDIN_FILENO);
	} else {
		*sock_in = dup(STDIN_FILENO);
		*sock_out = dup(STDOUT_FILENO);
	}
	/*
	 * We intentionally do not close the descriptors 0, 1, and 2
	 * as our code for setting the descriptors won't work if
	 * ttyfd happens to be one of those.
	 */
	if (stdfd_devnull(1, 1, !log_stderr) == -1)
		error_f("stdfd_devnull failed");
	debug("inetd sockets after dupping: %d, %d", *sock_in, *sock_out);
}

/*
 * Listen for TCP connections
 */
static void
listen_on_addrs(struct listenaddr *la)
{
	int ret, listen_sock;
	struct addrinfo *ai;
	char ntop[NI_MAXHOST], strport[NI_MAXSERV];
	int socksize;
	int socksizelen = sizeof(int);

	for (ai = la->addrs; ai; ai = ai->ai_next) {
		if (ai->ai_family != AF_INET && ai->ai_family != AF_INET6)
			continue;
		if (num_listen_socks >= MAX_LISTEN_SOCKS)
			fatal("Too many listen sockets. "
			    "Enlarge MAX_LISTEN_SOCKS");
		if ((ret = getnameinfo(ai->ai_addr, ai->ai_addrlen,
		    ntop, sizeof(ntop), strport, sizeof(strport),
		    NI_NUMERICHOST|NI_NUMERICSERV)) != 0) {
			error("getnameinfo failed: %.100s",
			    ssh_gai_strerror(ret));
			continue;
		}
		/* Create socket for listening. */
		listen_sock = socket(ai->ai_family, ai->ai_socktype,
		    ai->ai_protocol);
		if (listen_sock == -1) {
			/* kernel may not support ipv6 */
			verbose("socket: %.100s", strerror(errno));
			continue;
		}
		if (set_nonblock(listen_sock) == -1) {
			close(listen_sock);
			continue;
		}
		if (fcntl(listen_sock, F_SETFD, FD_CLOEXEC) == -1) {
			verbose("socket: CLOEXEC: %s", strerror(errno));
			close(listen_sock);
			continue;
		}
		/* Socket options */
		set_reuseaddr(listen_sock);
		if (la->rdomain != NULL &&
		    set_rdomain(listen_sock, la->rdomain) == -1) {
			close(listen_sock);
			continue;
		}

		/* Only communicate in IPv6 over AF_INET6 sockets. */
		if (ai->ai_family == AF_INET6)
			sock_set_v6only(listen_sock);

		debug("Bind to port %s on %s.", strport, ntop);

		getsockopt(listen_sock, SOL_SOCKET, SO_RCVBUF,
				   &socksize, &socksizelen);
		debug("Server TCP RWIN socket size: %d", socksize);
		debug("HPN Buffer Size: %d", options.hpn_buffer_size);

		/* Bind the socket to the desired port. */
		if (bind(listen_sock, ai->ai_addr, ai->ai_addrlen) == -1) {
			error("Bind to port %s on %s failed: %.200s.",
			    strport, ntop, strerror(errno));
			close(listen_sock);
			continue;
		}
		listen_socks[num_listen_socks] = listen_sock;
		num_listen_socks++;

		/* Start listening on the port. */
		if (listen(listen_sock, SSH_LISTEN_BACKLOG) == -1)
			fatal("listen on [%s]:%s: %.100s",
			    ntop, strport, strerror(errno));
		logit("Server listening on %s port %s%s%s.",
		    ntop, strport,
		    la->rdomain == NULL ? "" : " rdomain ",
		    la->rdomain == NULL ? "" : la->rdomain);
	}
}

static void
server_listen(void)
{
	u_int i;

	/* Initialise per-source limit tracking. */
	srclimit_init(options.max_startups, options.per_source_max_startups,
	    options.per_source_masklen_ipv4, options.per_source_masklen_ipv6);

	for (i = 0; i < options.num_listen_addrs; i++) {
		listen_on_addrs(&options.listen_addrs[i]);
		freeaddrinfo(options.listen_addrs[i].addrs);
		free(options.listen_addrs[i].rdomain);
		memset(&options.listen_addrs[i], 0,
		    sizeof(options.listen_addrs[i]));
	}
	free(options.listen_addrs);
	options.listen_addrs = NULL;
	options.num_listen_addrs = 0;

	if (!num_listen_socks)
		fatal("Cannot bind any address.");
}

/*
 * The main TCP accept loop. Note that, for the non-debug case, returns
 * from this function are in a forked subprocess.
 */
static void
server_accept_loop(int *sock_in, int *sock_out, int *newsock, int *config_s)
{
	struct pollfd *pfd = NULL;
	int i, j, ret, npfd;
	int ostartups = -1, startups = 0, listening = 0, lameduck = 0;
	int startup_p[2] = { -1 , -1 }, *startup_pollfd;
	char c = 0;
	struct sockaddr_storage from;
	socklen_t fromlen;
	pid_t pid;
	u_char rnd[256];
	sigset_t nsigset, osigset;

	/* pipes connected to unauthenticated child sshd processes */
	startup_pipes = xcalloc(options.max_startups, sizeof(int));
	startup_flags = xcalloc(options.max_startups, sizeof(int));
	startup_pollfd = xcalloc(options.max_startups, sizeof(int));
	for (i = 0; i < options.max_startups; i++)
		startup_pipes[i] = -1;

	/*
	 * Prepare signal mask that we use to block signals that might set
	 * received_sigterm or received_sighup, so that we are guaranteed
	 * to immediately wake up the ppoll if a signal is received after
	 * the flag is checked.
	 */
	sigemptyset(&nsigset);
	sigaddset(&nsigset, SIGHUP);
	sigaddset(&nsigset, SIGCHLD);
	sigaddset(&nsigset, SIGTERM);
	sigaddset(&nsigset, SIGQUIT);

	/* sized for worst-case */
	pfd = xcalloc(num_listen_socks + options.max_startups,
	    sizeof(struct pollfd));

	/*
	 * Stay listening for connections until the system crashes or
	 * the daemon is killed with a signal.
	 */
	for (;;) {
		sigprocmask(SIG_BLOCK, &nsigset, &osigset);
		if (received_sigterm) {
			logit("Received signal %d; terminating.",
			    (int) received_sigterm);
			close_listen_socks();
			if (options.pid_file != NULL)
				unlink(options.pid_file);
			exit(received_sigterm == SIGTERM ? 0 : 255);
		}
		if (ostartups != startups) {
			setproctitle("%s [listener] %d of %d-%d startups",
			    listener_proctitle, startups,
			    options.max_startups_begin, options.max_startups);
			ostartups = startups;
		}
		if (received_sighup) {
			if (!lameduck) {
				debug("Received SIGHUP; waiting for children");
				close_listen_socks();
				lameduck = 1;
			}
			if (listening <= 0) {
				sigprocmask(SIG_SETMASK, &osigset, NULL);
				sighup_restart();
			}
		}

		for (i = 0; i < num_listen_socks; i++) {
			pfd[i].fd = listen_socks[i];
			pfd[i].events = POLLIN;
		}
		npfd = num_listen_socks;
		for (i = 0; i < options.max_startups; i++) {
			startup_pollfd[i] = -1;
			if (startup_pipes[i] != -1) {
				pfd[npfd].fd = startup_pipes[i];
				pfd[npfd].events = POLLIN;
				startup_pollfd[i] = npfd++;
			}
		}

		/* Wait until a connection arrives or a child exits. */
		ret = ppoll(pfd, npfd, NULL, &osigset);
		if (ret == -1 && errno != EINTR) {
			error("ppoll: %.100s", strerror(errno));
			if (errno == EINVAL)
				cleanup_exit(1); /* can't recover */
		}
		sigprocmask(SIG_SETMASK, &osigset, NULL);
		if (ret == -1)
			continue;

		for (i = 0; i < options.max_startups; i++) {
			if (startup_pipes[i] == -1 ||
			    startup_pollfd[i] == -1 ||
			    !(pfd[startup_pollfd[i]].revents & (POLLIN|POLLHUP)))
				continue;
			switch (read(startup_pipes[i], &c, sizeof(c))) {
			case -1:
				if (errno == EINTR || errno == EAGAIN)
					continue;
				if (errno != EPIPE) {
					error_f("startup pipe %d (fd=%d): "
					    "read %s", i, startup_pipes[i],
					    strerror(errno));
				}
				/* FALLTHROUGH */
			case 0:
				/* child exited or completed auth */
				close(startup_pipes[i]);
				srclimit_done(startup_pipes[i]);
				startup_pipes[i] = -1;
				startups--;
				if (startup_flags[i])
					listening--;
				break;
			case 1:
				/* child has finished preliminaries */
				if (startup_flags[i]) {
					listening--;
					startup_flags[i] = 0;
				}
				break;
			}
		}
		for (i = 0; i < num_listen_socks; i++) {
			if (!(pfd[i].revents & POLLIN))
				continue;
			fromlen = sizeof(from);
			*newsock = accept(listen_socks[i],
			    (struct sockaddr *)&from, &fromlen);
			if (*newsock == -1) {
				if (errno != EINTR && errno != EWOULDBLOCK &&
				    errno != ECONNABORTED && errno != EAGAIN)
					error("accept: %.100s",
					    strerror(errno));
				if (errno == EMFILE || errno == ENFILE)
					usleep(100 * 1000);
				continue;
			}
			if (unset_nonblock(*newsock) == -1) {
				close(*newsock);
				continue;
			}
			if (pipe(startup_p) == -1) {
				error_f("pipe(startup_p): %s", strerror(errno));
				close(*newsock);
				continue;
			}
			if (drop_connection(*newsock, startups, startup_p[0])) {
				close(*newsock);
				close(startup_p[0]);
				close(startup_p[1]);
				continue;
			}

			if (rexec_flag && socketpair(AF_UNIX,
			    SOCK_STREAM, 0, config_s) == -1) {
				error("reexec socketpair: %s",
				    strerror(errno));
				close(*newsock);
				close(startup_p[0]);
				close(startup_p[1]);
				continue;
			}

			for (j = 0; j < options.max_startups; j++)
				if (startup_pipes[j] == -1) {
					startup_pipes[j] = startup_p[0];
					startups++;
					startup_flags[j] = 1;
					break;
				}

			/*
			 * Got connection.  Fork a child to handle it, unless
			 * we are in debugging mode.
			 */
			if (debug_flag) {
				/*
				 * In debugging mode.  Close the listening
				 * socket, and start processing the
				 * connection without forking.
				 */
				debug("Server will not fork when running in debugging mode.");
				close_listen_socks();
				*sock_in = *newsock;
				*sock_out = *newsock;
				close(startup_p[0]);
				close(startup_p[1]);
				startup_pipe = -1;
				pid = getpid();
				if (rexec_flag) {
					send_rexec_state(config_s[0], cfg);
					close(config_s[0]);
				}
				free(pfd);
				return;
			}

			/*
			 * Normal production daemon.  Fork, and have
			 * the child process the connection. The
			 * parent continues listening.
			 */
			platform_pre_fork();
			listening++;
			if ((pid = fork()) == 0) {
				/*
				 * Child.  Close the listening and
				 * max_startup sockets.  Start using
				 * the accepted socket. Reinitialize
				 * logging (since our pid has changed).
				 * We return from this function to handle
				 * the connection.
				 */
				platform_post_fork_child();
				startup_pipe = startup_p[1];
				close_startup_pipes();
				close_listen_socks();
				*sock_in = *newsock;
				*sock_out = *newsock;
				log_init(__progname,
				    options.log_level,
				    options.log_facility,
				    log_stderr);
				if (rexec_flag)
					close(config_s[0]);
				else {
					/*
					 * Signal parent that the preliminaries
					 * for this child are complete. For the
					 * re-exec case, this happens after the
					 * child has received the rexec state
					 * from the server.
					 */
					(void)atomicio(vwrite, startup_pipe,
					    "\0", 1);
				}
				free(pfd);
				return;
			}

			/* Parent.  Stay in the loop. */
			platform_post_fork_parent(pid);
			if (pid == -1)
				error("fork: %.100s", strerror(errno));
			else
				debug("Forked child %ld.", (long)pid);

			close(startup_p[1]);

			if (rexec_flag) {
				close(config_s[1]);
				send_rexec_state(config_s[0], cfg);
				close(config_s[0]);
			}
			close(*newsock);

			/*
			 * Ensure that our random state differs
			 * from that of the child
			 */
			arc4random_stir();
			arc4random_buf(rnd, sizeof(rnd));
#ifdef WITH_OPENSSL
			RAND_seed(rnd, sizeof(rnd));
			if ((RAND_bytes((u_char *)rnd, 1)) != 1)
				fatal("%s: RAND_bytes failed", __func__);
#endif
			explicit_bzero(rnd, sizeof(rnd));
		}
	}
}

/*
 * If IP options are supported, make sure there are none (log and
 * return an error if any are found).  Basically we are worried about
 * source routing; it can be used to pretend you are somebody
 * (ip-address) you are not. That itself may be "almost acceptable"
 * under certain circumstances, but rhosts authentication is useless
 * if source routing is accepted. Notice also that if we just dropped
 * source routing here, the other side could use IP spoofing to do
 * rest of the interaction and could still bypass security.  So we
 * exit here if we detect any IP options.
 */
static void
check_ip_options(struct ssh *ssh)
{
#ifdef IP_OPTIONS
	int sock_in = ssh_packet_get_connection_in(ssh);
	struct sockaddr_storage from;
	u_char opts[200];
	socklen_t i, option_size = sizeof(opts), fromlen = sizeof(from);
	char text[sizeof(opts) * 3 + 1];

	memset(&from, 0, sizeof(from));
	if (getpeername(sock_in, (struct sockaddr *)&from,
	    &fromlen) == -1)
		return;
	if (from.ss_family != AF_INET)
		return;
	/* XXX IPv6 options? */

	if (getsockopt(sock_in, IPPROTO_IP, IP_OPTIONS, opts,
	    &option_size) >= 0 && option_size != 0) {
		text[0] = '\0';
		for (i = 0; i < option_size; i++)
			snprintf(text + i*3, sizeof(text) - i*3,
			    " %2.2x", opts[i]);
		fatal("Connection from %.100s port %d with IP opts: %.800s",
		    ssh_remote_ipaddr(ssh), ssh_remote_port(ssh), text);
	}
	return;
#endif /* IP_OPTIONS */
}

/* Set the routing domain for this process */
static void
set_process_rdomain(struct ssh *ssh, const char *name)
{
#if defined(HAVE_SYS_SET_PROCESS_RDOMAIN)
	if (name == NULL)
		return; /* default */

	if (strcmp(name, "%D") == 0) {
		/* "expands" to routing domain of connection */
		if ((name = ssh_packet_rdomain_in(ssh)) == NULL)
			return;
	}
	/* NB. We don't pass 'ssh' to sys_set_process_rdomain() */
	return sys_set_process_rdomain(name);
#elif defined(__OpenBSD__)
	int rtable, ortable = getrtable();
	const char *errstr;

	if (name == NULL)
		return; /* default */

	if (strcmp(name, "%D") == 0) {
		/* "expands" to routing domain of connection */
		if ((name = ssh_packet_rdomain_in(ssh)) == NULL)
			return;
	}

	rtable = (int)strtonum(name, 0, 255, &errstr);
	if (errstr != NULL) /* Shouldn't happen */
		fatal("Invalid routing domain \"%s\": %s", name, errstr);
	if (rtable != ortable && setrtable(rtable) != 0)
		fatal("Unable to set routing domain %d: %s",
		    rtable, strerror(errno));
	debug_f("set routing domain %d (was %d)", rtable, ortable);
#else /* defined(__OpenBSD__) */
	fatal("Unable to set routing domain: not supported in this platform");
#endif
}

static void
accumulate_host_timing_secret(struct sshbuf *server_cfg,
    struct sshkey *key)
{
	static struct ssh_digest_ctx *ctx;
	u_char *hash;
	size_t len;
	struct sshbuf *buf;
	int r;

	if (ctx == NULL && (ctx = ssh_digest_start(SSH_DIGEST_SHA512)) == NULL)
		fatal_f("ssh_digest_start");
	if (key == NULL) { /* finalize */
		/* add server config in case we are using agent for host keys */
		if (ssh_digest_update(ctx, sshbuf_ptr(server_cfg),
		    sshbuf_len(server_cfg)) != 0)
			fatal_f("ssh_digest_update");
		len = ssh_digest_bytes(SSH_DIGEST_SHA512);
		hash = xmalloc(len);
		if (ssh_digest_final(ctx, hash, len) != 0)
			fatal_f("ssh_digest_final");
		options.timing_secret = PEEK_U64(hash);
		freezero(hash, len);
		ssh_digest_free(ctx);
		ctx = NULL;
		return;
	}
	if ((buf = sshbuf_new()) == NULL)
		fatal_f("could not allocate buffer");
	if ((r = sshkey_private_serialize(key, buf)) != 0)
		fatal_fr(r, "encode %s key", sshkey_ssh_name(key));
	if (ssh_digest_update(ctx, sshbuf_ptr(buf), sshbuf_len(buf)) != 0)
		fatal_f("ssh_digest_update");
	sshbuf_reset(buf);
	sshbuf_free(buf);
}

static char *
prepare_proctitle(int ac, char **av)
{
	char *ret = NULL;
	int i;

	for (i = 0; i < ac; i++)
		xextendf(&ret, " ", "%s", av[i]);
	return ret;
}

static void
print_config(struct ssh *ssh, struct connection_info *connection_info)
{
	/*
	 * If no connection info was provided by -C then use
	 * use a blank one that will cause no predicate to match.
	 */
	if (connection_info == NULL)
		connection_info = get_connection_info(ssh, 0, 0);
	connection_info->test = 1;
	parse_server_match_config(&options, &includes, connection_info);
	dump_config(&options);
	exit(0);
}

/*
 * Main program for the daemon.
 */
int
main(int ac, char **av)
{
	struct ssh *ssh = NULL;
	extern char *optarg;
	extern int optind;
	int r, opt, on = 1, do_dump_cfg = 0, already_daemon, remote_port;
	int sock_in = -1, sock_out = -1, newsock = -1;
	const char *remote_ip, *rdomain;
	char *fp, *line, *laddr, *logfile = NULL;
	int config_s[2] = { -1 , -1 };
	u_int i, j;
	u_int64_t ibytes, obytes;
	mode_t new_umask;
	struct sshkey *key;
	struct sshkey *pubkey;
	int keytype;
	Authctxt *authctxt;
	struct connection_info *connection_info = NULL;
	sigset_t sigmask;

#ifdef HAVE_SECUREWARE
	(void)set_auth_parameters(ac, av);
#endif
	__progname = ssh_get_progname(av[0]);

	sigemptyset(&sigmask);
	sigprocmask(SIG_SETMASK, &sigmask, NULL);

	/* Save argv. Duplicate so setproctitle emulation doesn't clobber it */
	saved_argc = ac;
	rexec_argc = ac;
	saved_argv = xcalloc(ac + 1, sizeof(*saved_argv));
	for (i = 0; (int)i < ac; i++)
		saved_argv[i] = xstrdup(av[i]);
	saved_argv[i] = NULL;

#ifndef HAVE_SETPROCTITLE
	/* Prepare for later setproctitle emulation */
	compat_init_setproctitle(ac, av);
	av = saved_argv;
#endif

	if (geteuid() == 0 && setgroups(0, NULL) == -1)
		debug("setgroups(): %.200s", strerror(errno));

	/* Ensure that fds 0, 1 and 2 are open or directed to /dev/null */
	sanitise_stdfd();

	/* Initialize configuration options to their default values. */
	initialize_server_options(&options);

	/* Parse command-line arguments. */
	while ((opt = getopt(ac, av,
	    "C:E:b:c:f:g:h:k:o:p:u:46DGQRTdeiqrtV")) != -1) {
		switch (opt) {
		case '4':
			options.address_family = AF_INET;
			break;
		case '6':
			options.address_family = AF_INET6;
			break;
		case 'f':
			config_file_name = optarg;
			break;
		case 'c':
			servconf_add_hostcert("[command-line]", 0,
			    &options, optarg);
			break;
		case 'd':
			if (debug_flag == 0) {
				debug_flag = 1;
				options.log_level = SYSLOG_LEVEL_DEBUG1;
			} else if (options.log_level < SYSLOG_LEVEL_DEBUG3)
				options.log_level++;
			break;
		case 'D':
			no_daemon_flag = 1;
			break;
		case 'G':
			do_dump_cfg = 1;
			break;
		case 'E':
			logfile = optarg;
			/* FALLTHROUGH */
		case 'e':
			log_stderr = 1;
			break;
		case 'i':
			inetd_flag = 1;
			break;
		case 'r':
			rexec_flag = 0;
			break;
		case 'R':
			rexeced_flag = 1;
			inetd_flag = 1;
			break;
		case 'Q':
			/* ignored */
			break;
		case 'q':
			options.log_level = SYSLOG_LEVEL_QUIET;
			break;
		case 'b':
			/* protocol 1, ignored */
			break;
		case 'p':
			options.ports_from_cmdline = 1;
			if (options.num_ports >= MAX_PORTS) {
				fprintf(stderr, "too many ports.\n");
				exit(1);
			}
			options.ports[options.num_ports++] = a2port(optarg);
			if (options.ports[options.num_ports-1] <= 0) {
				fprintf(stderr, "Bad port number.\n");
				exit(1);
			}
			break;
		case 'g':
			if ((options.login_grace_time = convtime(optarg)) == -1) {
				fprintf(stderr, "Invalid login grace time.\n");
				exit(1);
			}
			break;
		case 'k':
			/* protocol 1, ignored */
			break;
		case 'h':
			servconf_add_hostkey("[command-line]", 0,
			    &options, optarg, 1);
			break;
		case 't':
			test_flag = 1;
			break;
		case 'T':
			test_flag = 2;
			break;
		case 'C':
			connection_info = get_connection_info(ssh, 0, 0);
			if (parse_server_match_testspec(connection_info,
			    optarg) == -1)
				exit(1);
			break;
		case 'u':
			utmp_len = (u_int)strtonum(optarg, 0, HOST_NAME_MAX+1+1, NULL);
			if (utmp_len > HOST_NAME_MAX+1) {
				fprintf(stderr, "Invalid utmp length.\n");
				exit(1);
			}
			break;
		case 'o':
			line = xstrdup(optarg);
			if (process_server_config_line(&options, line,
			    "command-line", 0, NULL, NULL, &includes) != 0)
				exit(1);
			free(line);
			break;
		case 'V':
			fprintf(stderr, "%s%s, %s\n",
			    SSH_VERSION, SSH_HPN, SSH_OPENSSL_VERSION);
			exit(0);
		default:
			usage();
			break;
		}
	}
	if (rexeced_flag || inetd_flag)
		rexec_flag = 0;
	if (!test_flag && !do_dump_cfg && rexec_flag && !path_absolute(av[0]))
		fatal("sshd re-exec requires execution with an absolute path");
	if (rexeced_flag)
		closefrom(REEXEC_MIN_FREE_FD);
	else
		closefrom(REEXEC_DEVCRYPTO_RESERVED_FD);

	seed_rng();

	/* If requested, redirect the logs to the specified logfile. */
	if (logfile != NULL)
		log_redirect_stderr_to(logfile);
	/*
	 * Force logging to stderr until we have loaded the private host
	 * key (unless started from inetd)
	 */
	log_init(__progname,
	    options.log_level == SYSLOG_LEVEL_NOT_SET ?
	    SYSLOG_LEVEL_INFO : options.log_level,
	    options.log_facility == SYSLOG_FACILITY_NOT_SET ?
	    SYSLOG_FACILITY_AUTH : options.log_facility,
	    log_stderr || !inetd_flag || debug_flag);

	/*
	 * Unset KRB5CCNAME, otherwise the user's session may inherit it from
	 * root's environment
	 */
	if (getenv("KRB5CCNAME") != NULL)
		(void) unsetenv("KRB5CCNAME");

	sensitive_data.have_ssh2_key = 0;

	/*
	 * If we're not doing an extended test do not silently ignore connection
	 * test params.
	 */
	if (test_flag < 2 && connection_info != NULL)
		fatal("Config test connection parameter (-C) provided without "
		    "test mode (-T)");

	/* Fetch our configuration */
	if ((cfg = sshbuf_new()) == NULL)
		fatal_f("sshbuf_new failed");
	if (rexeced_flag) {
		setproctitle("%s", "[rexeced]");
		recv_rexec_state(REEXEC_CONFIG_PASS_FD, cfg);
		if (!debug_flag) {
			startup_pipe = dup(REEXEC_STARTUP_PIPE_FD);
			close(REEXEC_STARTUP_PIPE_FD);
			/*
			 * Signal parent that this child is at a point where
			 * they can go away if they have a SIGHUP pending.
			 */
			(void)atomicio(vwrite, startup_pipe, "\0", 1);
		}
	} else if (strcasecmp(config_file_name, "none") != 0)
		load_server_config(config_file_name, cfg);

	parse_server_config(&options, rexeced_flag ? "rexec" : config_file_name,
	    cfg, &includes, NULL, rexeced_flag);

#ifdef WITH_OPENSSL
	if (options.moduli_file != NULL)
		dh_set_moduli_file(options.moduli_file);
#endif

	/* Fill in default values for those options not explicitly set. */
	fill_default_server_options(&options);

	if (options.none_enabled == 1) {
		char *old_ciphers = options.ciphers;
		xasprintf(&options.ciphers, "%s,none", old_ciphers);
		free(old_ciphers);

		/* only enable the none MAC in context of the none cipher -cjr */
		if (options.nonemac_enabled == 1) {
		  char *old_macs = options.macs;
		  xasprintf(&options.macs, "%s,none", old_macs);
		  free(old_macs);
		}
	}

	/* Check that options are sensible */
	if (options.authorized_keys_command_user == NULL &&
	    (options.authorized_keys_command != NULL &&
	    strcasecmp(options.authorized_keys_command, "none") != 0))
		fatal("AuthorizedKeysCommand set without "
		    "AuthorizedKeysCommandUser");
	if (options.authorized_principals_command_user == NULL &&
	    (options.authorized_principals_command != NULL &&
	    strcasecmp(options.authorized_principals_command, "none") != 0))
		fatal("AuthorizedPrincipalsCommand set without "
		    "AuthorizedPrincipalsCommandUser");

	/*
	 * Check whether there is any path through configured auth methods.
	 * Unfortunately it is not possible to verify this generally before
	 * daemonisation in the presence of Match block, but this catches
	 * and warns for trivial misconfigurations that could break login.
	 */
	if (options.num_auth_methods != 0) {
		for (i = 0; i < options.num_auth_methods; i++) {
			if (auth2_methods_valid(options.auth_methods[i],
			    1) == 0)
				break;
		}
		if (i >= options.num_auth_methods)
			fatal("AuthenticationMethods cannot be satisfied by "
			    "enabled authentication methods");
	}

	/* Check that there are no remaining arguments. */
	if (optind < ac) {
		fprintf(stderr, "Extra argument %s.\n", av[optind]);
		exit(1);
	}

	debug("sshd version %s, %s", SSH_VERSION, SSH_OPENSSL_VERSION);

	if (do_dump_cfg)
		print_config(ssh, connection_info);

	/* Store privilege separation user for later use if required. */
	privsep_chroot = use_privsep && (getuid() == 0 || geteuid() == 0);
	if ((privsep_pw = getpwnam(SSH_PRIVSEP_USER)) == NULL) {
		if (privsep_chroot || options.kerberos_authentication)
			fatal("Privilege separation user %s does not exist",
			    SSH_PRIVSEP_USER);
	} else {
		privsep_pw = pwcopy(privsep_pw);
		freezero(privsep_pw->pw_passwd, strlen(privsep_pw->pw_passwd));
		privsep_pw->pw_passwd = xstrdup("*");
	}
	endpwent();

	/* load host keys */
	sensitive_data.host_keys = xcalloc(options.num_host_key_files,
	    sizeof(struct sshkey *));
	sensitive_data.host_pubkeys = xcalloc(options.num_host_key_files,
	    sizeof(struct sshkey *));

	if (options.host_key_agent) {
		if (strcmp(options.host_key_agent, SSH_AUTHSOCKET_ENV_NAME))
			setenv(SSH_AUTHSOCKET_ENV_NAME,
			    options.host_key_agent, 1);
		if ((r = ssh_get_authentication_socket(NULL)) == 0)
			have_agent = 1;
		else
			error_r(r, "Could not connect to agent \"%s\"",
			    options.host_key_agent);
	}

	for (i = 0; i < options.num_host_key_files; i++) {
		int ll = options.host_key_file_userprovided[i] ?
		    SYSLOG_LEVEL_ERROR : SYSLOG_LEVEL_DEBUG1;

		if (options.host_key_files[i] == NULL)
			continue;
		if ((r = sshkey_load_private(options.host_key_files[i], "",
		    &key, NULL)) != 0 && r != SSH_ERR_SYSTEM_ERROR)
			do_log2_r(r, ll, "Unable to load host key \"%s\"",
			    options.host_key_files[i]);
		if (sshkey_is_sk(key) &&
		    key->sk_flags & SSH_SK_USER_PRESENCE_REQD) {
			debug("host key %s requires user presence, ignoring",
			    options.host_key_files[i]);
			key->sk_flags &= ~SSH_SK_USER_PRESENCE_REQD;
		}
		if (r == 0 && key != NULL &&
		    (r = sshkey_shield_private(key)) != 0) {
			do_log2_r(r, ll, "Unable to shield host key \"%s\"",
			    options.host_key_files[i]);
			sshkey_free(key);
			key = NULL;
		}
		if ((r = sshkey_load_public(options.host_key_files[i],
		    &pubkey, NULL)) != 0 && r != SSH_ERR_SYSTEM_ERROR)
			do_log2_r(r, ll, "Unable to load host key \"%s\"",
			    options.host_key_files[i]);
		if (pubkey != NULL && key != NULL) {
			if (!sshkey_equal(pubkey, key)) {
				error("Public key for %s does not match "
				    "private key", options.host_key_files[i]);
				sshkey_free(pubkey);
				pubkey = NULL;
			}
		}
		if (pubkey == NULL && key != NULL) {
			if ((r = sshkey_from_private(key, &pubkey)) != 0)
				fatal_r(r, "Could not demote key: \"%s\"",
				    options.host_key_files[i]);
		}
		if (pubkey != NULL && (r = sshkey_check_rsa_length(pubkey,
		    options.required_rsa_size)) != 0) {
			error_fr(r, "Host key %s", options.host_key_files[i]);
			sshkey_free(pubkey);
			sshkey_free(key);
			continue;
		}
		sensitive_data.host_keys[i] = key;
		sensitive_data.host_pubkeys[i] = pubkey;

		if (key == NULL && pubkey != NULL && have_agent) {
			debug("will rely on agent for hostkey %s",
			    options.host_key_files[i]);
			keytype = pubkey->type;
		} else if (key != NULL) {
			keytype = key->type;
			accumulate_host_timing_secret(cfg, key);
		} else {
			do_log2(ll, "Unable to load host key: %s",
			    options.host_key_files[i]);
			sensitive_data.host_keys[i] = NULL;
			sensitive_data.host_pubkeys[i] = NULL;
			continue;
		}

		switch (keytype) {
		case KEY_RSA:
		case KEY_DSA:
		case KEY_ECDSA:
		case KEY_ED25519:
		case KEY_ECDSA_SK:
		case KEY_ED25519_SK:
		case KEY_XMSS:
			if (have_agent || key != NULL)
				sensitive_data.have_ssh2_key = 1;
			break;
		}
		if ((fp = sshkey_fingerprint(pubkey, options.fingerprint_hash,
		    SSH_FP_DEFAULT)) == NULL)
			fatal("sshkey_fingerprint failed");
		debug("%s host key #%d: %s %s",
		    key ? "private" : "agent", i, sshkey_ssh_name(pubkey), fp);
		free(fp);
	}
	accumulate_host_timing_secret(cfg, NULL);
	if (!sensitive_data.have_ssh2_key) {
		logit("sshd: no hostkeys available -- exiting.");
		exit(1);
	}

	/*
	 * Load certificates. They are stored in an array at identical
	 * indices to the public keys that they relate to.
	 */
	sensitive_data.host_certificates = xcalloc(options.num_host_key_files,
	    sizeof(struct sshkey *));
	for (i = 0; i < options.num_host_key_files; i++)
		sensitive_data.host_certificates[i] = NULL;

	for (i = 0; i < options.num_host_cert_files; i++) {
		if (options.host_cert_files[i] == NULL)
			continue;
		if ((r = sshkey_load_public(options.host_cert_files[i],
		    &key, NULL)) != 0) {
			error_r(r, "Could not load host certificate \"%s\"",
			    options.host_cert_files[i]);
			continue;
		}
		if (!sshkey_is_cert(key)) {
			error("Certificate file is not a certificate: %s",
			    options.host_cert_files[i]);
			sshkey_free(key);
			continue;
		}
		/* Find matching private key */
		for (j = 0; j < options.num_host_key_files; j++) {
			if (sshkey_equal_public(key,
			    sensitive_data.host_pubkeys[j])) {
				sensitive_data.host_certificates[j] = key;
				break;
			}
		}
		if (j >= options.num_host_key_files) {
			error("No matching private key for certificate: %s",
			    options.host_cert_files[i]);
			sshkey_free(key);
			continue;
		}
		sensitive_data.host_certificates[j] = key;
		debug("host certificate: #%u type %d %s", j, key->type,
		    sshkey_type(key));
	}

	if (privsep_chroot) {
		struct stat st;

		if ((stat(_PATH_PRIVSEP_CHROOT_DIR, &st) == -1) ||
		    (S_ISDIR(st.st_mode) == 0))
			fatal("Missing privilege separation directory: %s",
			    _PATH_PRIVSEP_CHROOT_DIR);

#ifdef HAVE_CYGWIN
		if (check_ntsec(_PATH_PRIVSEP_CHROOT_DIR) &&
		    (st.st_uid != getuid () ||
		    (st.st_mode & (S_IWGRP|S_IWOTH)) != 0))
#else
		if (st.st_uid != 0 || (st.st_mode & (S_IWGRP|S_IWOTH)) != 0)
#endif
			fatal("%s must be owned by root and not group or "
			    "world-writable.", _PATH_PRIVSEP_CHROOT_DIR);
	}

	if (test_flag > 1)
		print_config(ssh, connection_info);

	/* Configuration looks good, so exit if in test mode. */
	if (test_flag)
		exit(0);

	/*
	 * Clear out any supplemental groups we may have inherited.  This
	 * prevents inadvertent creation of files with bad modes (in the
	 * portable version at least, it's certainly possible for PAM
	 * to create a file, and we can't control the code in every
	 * module which might be used).
	 */
	if (setgroups(0, NULL) < 0)
		debug("setgroups() failed: %.200s", strerror(errno));

	if (rexec_flag) {
		if (rexec_argc < 0)
			fatal("rexec_argc %d < 0", rexec_argc);
		rexec_argv = xcalloc(rexec_argc + 2, sizeof(char *));
		for (i = 0; i < (u_int)rexec_argc; i++) {
			debug("rexec_argv[%d]='%s'", i, saved_argv[i]);
			rexec_argv[i] = saved_argv[i];
		}
		rexec_argv[rexec_argc] = "-R";
		rexec_argv[rexec_argc + 1] = NULL;
	}
	listener_proctitle = prepare_proctitle(ac, av);

	/* Ensure that umask disallows at least group and world write */
	new_umask = umask(0077) | 0022;
	(void) umask(new_umask);

	/* Initialize the log (it is reinitialized below in case we forked). */
	if (debug_flag && (!inetd_flag || rexeced_flag))
		log_stderr = 1;
	log_init(__progname, options.log_level,
	    options.log_facility, log_stderr);
	for (i = 0; i < options.num_log_verbose; i++)
		log_verbose_add(options.log_verbose[i]);

	/*
	 * If not in debugging mode, not started from inetd and not already
	 * daemonized (eg re-exec via SIGHUP), disconnect from the controlling
	 * terminal, and fork.  The original process exits.
	 */
	already_daemon = daemonized();
	if (!(debug_flag || inetd_flag || no_daemon_flag || already_daemon)) {

		if (daemon(0, 0) == -1)
			fatal("daemon() failed: %.200s", strerror(errno));

		disconnect_controlling_tty();
	}
	/* Reinitialize the log (because of the fork above). */
	log_init(__progname, options.log_level, options.log_facility, log_stderr);

	/*
	 * Chdir to the root directory so that the current disk can be
	 * unmounted if desired.
	 */
	if (chdir("/") == -1)
		error("chdir(\"/\"): %s", strerror(errno));

	/* ignore SIGPIPE */
	ssh_signal(SIGPIPE, SIG_IGN);

	/* Get a connection, either from inetd or a listening TCP socket */
	if (inetd_flag) {
		server_accept_inetd(&sock_in, &sock_out);
	} else {
		platform_pre_listen();
		server_listen();

		ssh_signal(SIGHUP, sighup_handler);
		ssh_signal(SIGCHLD, main_sigchld_handler);
		ssh_signal(SIGTERM, sigterm_handler);
		ssh_signal(SIGQUIT, sigterm_handler);

		/*
		 * Write out the pid file after the sigterm handler
		 * is setup and the listen sockets are bound
		 */
		if (options.pid_file != NULL && !debug_flag) {
			FILE *f = fopen(options.pid_file, "w");

			if (f == NULL) {
				error("Couldn't create pid file \"%s\": %s",
				    options.pid_file, strerror(errno));
			} else {
				fprintf(f, "%ld\n", (long) getpid());
				fclose(f);
			}
		}

		/* Accept a connection and return in a forked child */
		server_accept_loop(&sock_in, &sock_out,
		    &newsock, config_s);
	}

	/* This is the child processing a new connection. */
	setproctitle("%s", "[accepted]");

	/*
	 * Create a new session and process group since the 4.4BSD
	 * setlogin() affects the entire process group.  We don't
	 * want the child to be able to affect the parent.
	 */
	if (!debug_flag && !inetd_flag && setsid() == -1)
		error("setsid: %.100s", strerror(errno));

	if (rexec_flag) {
		debug("rexec start in %d out %d newsock %d pipe %d sock %d",
		    sock_in, sock_out, newsock, startup_pipe, config_s[0]);
		if (dup2(newsock, STDIN_FILENO) == -1)
			debug3_f("dup2 stdin: %s", strerror(errno));
		if (dup2(STDIN_FILENO, STDOUT_FILENO) == -1)
			debug3_f("dup2 stdout: %s", strerror(errno));
		if (startup_pipe == -1)
			close(REEXEC_STARTUP_PIPE_FD);
		else if (startup_pipe != REEXEC_STARTUP_PIPE_FD) {
			if (dup2(startup_pipe, REEXEC_STARTUP_PIPE_FD) == -1)
				debug3_f("dup2 startup_p: %s", strerror(errno));
			close(startup_pipe);
			startup_pipe = REEXEC_STARTUP_PIPE_FD;
		}

		if (dup2(config_s[1], REEXEC_CONFIG_PASS_FD) == -1)
			debug3_f("dup2 config_s: %s", strerror(errno));
		close(config_s[1]);

		ssh_signal(SIGHUP, SIG_IGN); /* avoid reset to SIG_DFL */
		execv(rexec_argv[0], rexec_argv);

		/* Reexec has failed, fall back and continue */
		error("rexec of %s failed: %s", rexec_argv[0], strerror(errno));
		recv_rexec_state(REEXEC_CONFIG_PASS_FD, NULL);
		log_init(__progname, options.log_level,
		    options.log_facility, log_stderr);

		/* Clean up fds */
		close(REEXEC_CONFIG_PASS_FD);
		newsock = sock_out = sock_in = dup(STDIN_FILENO);
		if (stdfd_devnull(1, 1, 0) == -1)
			error_f("stdfd_devnull failed");
		debug("rexec cleanup in %d out %d newsock %d pipe %d sock %d",
		    sock_in, sock_out, newsock, startup_pipe, config_s[0]);
	}

	/* Executed child processes don't need these. */
	fcntl(sock_out, F_SETFD, FD_CLOEXEC);
	fcntl(sock_in, F_SETFD, FD_CLOEXEC);

	/* We will not restart on SIGHUP since it no longer makes sense. */
	ssh_signal(SIGALRM, SIG_DFL);
	ssh_signal(SIGHUP, SIG_DFL);
	ssh_signal(SIGTERM, SIG_DFL);
	ssh_signal(SIGQUIT, SIG_DFL);
	ssh_signal(SIGCHLD, SIG_DFL);
	ssh_signal(SIGINT, SIG_DFL);

	/*
	 * Register our connection.  This turns encryption off because we do
	 * not have a key.
	 */
	if ((ssh = ssh_packet_set_connection(NULL, sock_in, sock_out)) == NULL)
		fatal("Unable to create connection");
	the_active_state = ssh;
	ssh_packet_set_server(ssh);

	check_ip_options(ssh);

	/* Prepare the channels layer */
	channel_init_channels(ssh);
	channel_set_af(ssh, options.address_family);
	process_channel_timeouts(ssh, &options);
	process_permitopen(ssh, &options);

	/* Set SO_KEEPALIVE if requested. */
	if (options.tcp_keep_alive && ssh_packet_connection_is_on_socket(ssh) &&
	    setsockopt(sock_in, SOL_SOCKET, SO_KEEPALIVE, &on, sizeof(on)) == -1)
		error("setsockopt SO_KEEPALIVE: %.100s", strerror(errno));

	if ((remote_port = ssh_remote_port(ssh)) < 0) {
		debug("ssh_remote_port failed");
		cleanup_exit(255);
	}

	if (options.routing_domain != NULL)
		set_process_rdomain(ssh, options.routing_domain);

	/*
	 * The rest of the code depends on the fact that
	 * ssh_remote_ipaddr() caches the remote ip, even if
	 * the socket goes away.
	 */
	remote_ip = ssh_remote_ipaddr(ssh);

#ifdef SSH_AUDIT_EVENTS
	audit_connection_from(remote_ip, remote_port);
#endif

	rdomain = ssh_packet_rdomain_in(ssh);

	/* Log the connection. */
	laddr = get_local_ipaddr(sock_in);
	verbose("Connection from %s port %d on %s port %d%s%s%s",
	    remote_ip, remote_port, laddr,  ssh_local_port(ssh),
	    rdomain == NULL ? "" : " rdomain \"",
	    rdomain == NULL ? "" : rdomain,
	    rdomain == NULL ? "" : "\"");
	free(laddr);

	/* set the HPN options for the child */
	channel_set_hpn(options.hpn_disabled, options.hpn_buffer_size);

	/*
	 * We don't want to listen forever unless the other side
	 * successfully authenticates itself.  So we set up an alarm which is
	 * cleared after successful authentication.  A limit of zero
	 * indicates no limit. Note that we don't set the alarm in debugging
	 * mode; it is just annoying to have the server exit just when you
	 * are about to discover the bug.
	 */
	ssh_signal(SIGALRM, grace_alarm_handler);
	if (!debug_flag)
		alarm(options.login_grace_time);

	if ((r = kex_exchange_identification(ssh, -1,
	    options.version_addendum)) != 0)
		sshpkt_fatal(ssh, r, "banner exchange");

	ssh_packet_set_nonblocking(ssh);

	/* allocate authentication context */
	authctxt = xcalloc(1, sizeof(*authctxt));
	ssh->authctxt = authctxt;

	authctxt->loginmsg = loginmsg;

	/* XXX global for cleanup, access from other modules */
	the_authctxt = authctxt;

	/* Set default key authentication options */
	if ((auth_opts = sshauthopt_new_with_keys_defaults()) == NULL)
		fatal("allocation failed");

	/* prepare buffer to collect messages to display to user after login */
	if ((loginmsg = sshbuf_new()) == NULL)
		fatal_f("sshbuf_new failed");
	auth_debug_reset();

	if (use_privsep) {
		if (privsep_preauth(ssh) == 1)
			goto authenticated;
	} else if (have_agent) {
		if ((r = ssh_get_authentication_socket(&auth_sock)) != 0) {
			error_r(r, "Unable to get agent socket");
			have_agent = 0;
		}
	}

	/* perform the key exchange */
	/* authenticate user and start session */
	do_ssh2_kex(ssh);
	do_authentication2(ssh);

	/*
	 * If we use privilege separation, the unprivileged child transfers
	 * the current keystate and exits
	 */
	if (use_privsep) {
		mm_send_keystate(ssh, pmonitor);
		ssh_packet_clear_keys(ssh);
		exit(0);
	}

 authenticated:
	/*
	 * Cancel the alarm we set to limit the time taken for
	 * authentication.
	 */
	alarm(0);
	ssh_signal(SIGALRM, SIG_DFL);
	authctxt->authenticated = 1;
	if (startup_pipe != -1) {
		close(startup_pipe);
		startup_pipe = -1;
	}

#ifdef SSH_AUDIT_EVENTS
	audit_event(ssh, SSH_AUTH_SUCCESS);
#endif

#ifdef GSSAPI
	if (options.gss_authentication) {
		temporarily_use_uid(authctxt->pw);
		ssh_gssapi_storecreds();
		restore_uid();
	}
#endif
#ifdef USE_PAM
	if (options.use_pam) {
		do_pam_setcred(1);
		do_pam_session(ssh);
	}
#endif

	/*
	 * In privilege separation, we fork another child and prepare
	 * file descriptor passing.
	 */
	if (use_privsep) {
		privsep_postauth(ssh, authctxt);
		/* the monitor process [priv] will not return */
	}

	ssh_packet_set_timeout(ssh, options.client_alive_interval,
	    options.client_alive_count_max);

	/* Try to send all our hostkeys to the client */
	notify_hostkeys(ssh);

	/* Start session. */
	do_authenticated(ssh, authctxt);

	/* The connection has been terminated. */
	ssh_packet_get_bytes(ssh, &ibytes, &obytes);
	verbose("Transferred: sent %llu, received %llu bytes",
	    (unsigned long long)obytes, (unsigned long long)ibytes);

	verbose("Closing connection to %.500s port %d", remote_ip, remote_port);

#ifdef USE_PAM
	if (options.use_pam)
		finish_pam();
#endif /* USE_PAM */

#ifdef SSH_AUDIT_EVENTS
	PRIVSEP(audit_event(ssh, SSH_CONNECTION_CLOSE));
#endif

	ssh_packet_close(ssh);

	if (use_privsep)
		mm_terminate();

	exit(0);
}

int
sshd_hostkey_sign(struct ssh *ssh, struct sshkey *privkey,
    struct sshkey *pubkey, u_char **signature, size_t *slenp,
    const u_char *data, size_t dlen, const char *alg)
{
	int r;

	if (use_privsep) {
		if (privkey) {
			if (mm_sshkey_sign(ssh, privkey, signature, slenp,
			    data, dlen, alg, options.sk_provider, NULL,
			    ssh->compat) < 0)
				fatal_f("privkey sign failed");
		} else {
			if (mm_sshkey_sign(ssh, pubkey, signature, slenp,
			    data, dlen, alg, options.sk_provider, NULL,
			    ssh->compat) < 0)
				fatal_f("pubkey sign failed");
		}
	} else {
		if (privkey) {
			if (sshkey_sign(privkey, signature, slenp, data, dlen,
			    alg, options.sk_provider, NULL, ssh->compat) < 0)
				fatal_f("privkey sign failed");
		} else {
			if ((r = ssh_agent_sign(auth_sock, pubkey,
			    signature, slenp, data, dlen, alg,
			    ssh->compat)) != 0) {
				fatal_fr(r, "agent sign failed");
			}
		}
	}
	return 0;
}

/* SSH2 key exchange */
static void
do_ssh2_kex(struct ssh *ssh)
{
	char *hkalgs = NULL, *myproposal[PROPOSAL_MAX];
	const char *compression = NULL;
	struct kex *kex;
	int r;

<<<<<<< HEAD
	if (options.none_enabled == 1)
		debug("WARNING: None cipher enabled");
	if (options.nonemac_enabled == 1)
		debug("WARNING: None MAC enabled");

=======
>>>>>>> cb30fbdb
	if (options.rekey_limit || options.rekey_interval)
		ssh_packet_set_rekey_limits(ssh, options.rekey_limit,
		    options.rekey_interval);

<<<<<<< HEAD
	hkalgs = list_hostkey_types();
		
=======
	if (options.compression == COMP_NONE)
		compression = "none";
	hkalgs = list_hostkey_types();

>>>>>>> cb30fbdb
	kex_proposal_populate_entries(ssh, myproposal, options.kex_algorithms,
	    options.ciphers, options.macs, compression, hkalgs);

	free(hkalgs);

	/* start key exchange */
	if ((r = kex_setup(ssh, myproposal)) != 0)
		fatal_r(r, "kex_setup");
	kex = ssh->kex;
#ifdef WITH_OPENSSL
	kex->kex[KEX_DH_GRP1_SHA1] = kex_gen_server;
	kex->kex[KEX_DH_GRP14_SHA1] = kex_gen_server;
	kex->kex[KEX_DH_GRP14_SHA256] = kex_gen_server;
	kex->kex[KEX_DH_GRP16_SHA512] = kex_gen_server;
	kex->kex[KEX_DH_GRP18_SHA512] = kex_gen_server;
	kex->kex[KEX_DH_GEX_SHA1] = kexgex_server;
	kex->kex[KEX_DH_GEX_SHA256] = kexgex_server;
# ifdef OPENSSL_HAS_ECC
	kex->kex[KEX_ECDH_SHA2] = kex_gen_server;
# endif
#endif
	kex->kex[KEX_C25519_SHA256] = kex_gen_server;
	kex->kex[KEX_KEM_SNTRUP761X25519_SHA512] = kex_gen_server;
	kex->load_host_public_key=&get_hostkey_public_by_type;
	kex->load_host_private_key=&get_hostkey_private_by_type;
	kex->host_key_index=&get_hostkey_index;
	kex->sign = sshd_hostkey_sign;

	ssh_dispatch_run_fatal(ssh, DISPATCH_BLOCK, &kex->done);

#ifdef DEBUG_KEXDH
	/* send 1st encrypted/maced/compressed message */
	if ((r = sshpkt_start(ssh, SSH2_MSG_IGNORE)) != 0 ||
	    (r = sshpkt_put_cstring(ssh, "markus")) != 0 ||
	    (r = sshpkt_send(ssh)) != 0 ||
	    (r = ssh_packet_write_wait(ssh)) != 0)
		fatal_fr(r, "send test");
#endif
	kex_proposal_free_entries(myproposal);
	debug("KEX done");
}

/* server specific fatal cleanup */
void
cleanup_exit(int i)
{
	if (the_active_state != NULL && the_authctxt != NULL) {
		do_cleanup(the_active_state, the_authctxt);
		if (use_privsep && privsep_is_preauth &&
		    pmonitor != NULL && pmonitor->m_pid > 1) {
			debug("Killing privsep child %d", pmonitor->m_pid);
			if (kill(pmonitor->m_pid, SIGKILL) != 0 &&
			    errno != ESRCH) {
				error_f("kill(%d): %s", pmonitor->m_pid,
				    strerror(errno));
			}
		}
	}
#ifdef SSH_AUDIT_EVENTS
	/* done after do_cleanup so it can cancel the PAM auth 'thread' */
	if (the_active_state != NULL && (!use_privsep || mm_is_monitor()))
		audit_event(the_active_state, SSH_CONNECTION_ABANDON);
#endif
	_exit(i);
}<|MERGE_RESOLUTION|>--- conflicted
+++ resolved
@@ -896,15 +896,9 @@
 {
 	fprintf(stderr, "%s, %s\n", SSH_RELEASE, SSH_OPENSSL_VERSION);
 	fprintf(stderr,
-<<<<<<< HEAD
 "usage: hpnsshd [-46DdeGiqTtV] [-C connection_spec] [-c host_cert_file]\n"
 "               [-E log_file] [-f config_file] [-g login_grace_time]\n"
 "               [-h host_key_file] [-o option] [-p port] [-u len]\n"
-=======
-"usage: sshd [-46DdeGiqTtV] [-C connection_spec] [-c host_cert_file]\n"
-"            [-E log_file] [-f config_file] [-g login_grace_time]\n"
-"            [-h host_key_file] [-o option] [-p port] [-u len]\n"
->>>>>>> cb30fbdb
 	);
 	exit(1);
 }
@@ -2418,27 +2412,19 @@
 	struct kex *kex;
 	int r;
 
-<<<<<<< HEAD
 	if (options.none_enabled == 1)
 		debug("WARNING: None cipher enabled");
 	if (options.nonemac_enabled == 1)
 		debug("WARNING: None MAC enabled");
 
-=======
->>>>>>> cb30fbdb
 	if (options.rekey_limit || options.rekey_interval)
 		ssh_packet_set_rekey_limits(ssh, options.rekey_limit,
 		    options.rekey_interval);
 
-<<<<<<< HEAD
-	hkalgs = list_hostkey_types();
-		
-=======
 	if (options.compression == COMP_NONE)
 		compression = "none";
 	hkalgs = list_hostkey_types();
 
->>>>>>> cb30fbdb
 	kex_proposal_populate_entries(ssh, myproposal, options.kex_algorithms,
 	    options.ciphers, options.macs, compression, hkalgs);
 
