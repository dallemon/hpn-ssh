<<<<<<< HEAD
See https://www.openssh.com/releasenotes.html#7.6p1 for the release notes.
=======
THE FOLLOWING few lines are message from the developer of hpn-ssh. It is not part
of the README file for OpenSSH.

HOWDY ALL! I hate doing this but I realize that I’ve been working on HPN-SSH for
almost 13 years now. Initially I was funded by a generous grant from Cisco, the NSF,
and NIH. That money is long long gone by now and I can only work on HPN-SSH when I
have the time. *IF* I can get some donations to the project at
http://www.psc.edu/index.php/hpn-sshit would let me free up more cycles to work on it.
Keep in mind that I don’t get any money from the donations. It all goes to support
the work of PSC (see psc.edu). However, if I can get some donations I’d have the
back up I need to demand time to work on it. Now, that being said, if you want to
support me directly I do have a wishlist at amazon http://amzn.com/w/34XO95A1A9CJL

I don’t really expect anyone to buy me things or donate money.
It’s not why I’ve spent a whole lot of hours working on this.
I just thought I’d throw it out there.


----------Original README Follows--------------
See https://www.openssh.com/releasenotes.html#7.5p1 for the release notes.
>>>>>>> 4f918482

Please read https://www.openssh.com/report.html for bug reporting
instructions and note that we do not use Github for bug reporting or
patch/pull-request management.

- A Japanese translation of this document and of the release notes is
- available at http://www.unixuser.org/~haruyama/security/openssh/index.html
- Thanks to HARUYAMA Seigo <haruyama@unixuser.org>

This is the port of OpenBSD's excellent OpenSSH[0] to Linux and other
Unices.

OpenSSH is based on the last free version of Tatu Ylonen's sample
implementation with all patent-encumbered algorithms removed (to
external libraries), all known security bugs fixed, new features
reintroduced and many other clean-ups.  OpenSSH has been created by
Aaron Campbell, Bob Beck, Markus Friedl, Niels Provos, Theo de Raadt,
and Dug Song. It has a homepage at https://www.openssh.com/

This port consists of the re-introduction of autoconf support, PAM
support, EGD[1]/PRNGD[2] support and replacements for OpenBSD library
functions that are (regrettably) absent from other unices. This port
has been best tested on AIX, Cygwin, HP-UX, Linux, MacOS/X,
NetBSD, OpenBSD, OpenServer, Solaris, Unicos, and UnixWare.

This version actively tracks changes in the OpenBSD CVS repository.

The PAM support is now more functional than the popular packages of
commercial ssh-1.2.x. It checks "account" and "session" modules for
all logins, not just when using password authentication.

OpenSSH depends on Zlib[3], OpenSSL[4], and optionally PAM[5] and
libedit[6]

There is now several mailing lists for this port of OpenSSH. Please
refer to https://www.openssh.com/list.html for details on how to join.

Please send bug reports and patches to the mailing list
openssh-unix-dev@mindrot.org. The list is open to posting by unsubscribed
users.  Code contribution are welcomed, but please follow the OpenBSD
style guidelines[7].

Please refer to the INSTALL document for information on how to install
OpenSSH on your system.

Damien Miller <djm@mindrot.org>

Miscellania -

This version of OpenSSH is based upon code retrieved from the OpenBSD
CVS repository which in turn was based on the last free sample
implementation released by Tatu Ylonen.

References -

[0] https://www.openssh.com/
[1] http://www.lothar.com/tech/crypto/
[2] http://www.aet.tu-cottbus.de/personen/jaenicke/postfix_tls/prngd.html
[3] http://www.gzip.org/zlib/
[4] http://www.openssl.org/
[5] http://www.openpam.org
    http://www.kernel.org/pub/linux/libs/pam/
    (PAM also is standard on Solaris and HP-UX 11)
[6] http://thrysoee.dk/editline/ (portable version)
[7] http://man.openbsd.org/style.9<|MERGE_RESOLUTION|>--- conflicted
+++ resolved
@@ -1,27 +1,5 @@
-<<<<<<< HEAD
+
 See https://www.openssh.com/releasenotes.html#7.6p1 for the release notes.
-=======
-THE FOLLOWING few lines are message from the developer of hpn-ssh. It is not part
-of the README file for OpenSSH.
-
-HOWDY ALL! I hate doing this but I realize that I’ve been working on HPN-SSH for
-almost 13 years now. Initially I was funded by a generous grant from Cisco, the NSF,
-and NIH. That money is long long gone by now and I can only work on HPN-SSH when I
-have the time. *IF* I can get some donations to the project at
-http://www.psc.edu/index.php/hpn-sshit would let me free up more cycles to work on it.
-Keep in mind that I don’t get any money from the donations. It all goes to support
-the work of PSC (see psc.edu). However, if I can get some donations I’d have the
-back up I need to demand time to work on it. Now, that being said, if you want to
-support me directly I do have a wishlist at amazon http://amzn.com/w/34XO95A1A9CJL
-
-I don’t really expect anyone to buy me things or donate money.
-It’s not why I’ve spent a whole lot of hours working on this.
-I just thought I’d throw it out there.
-
-
-----------Original README Follows--------------
-See https://www.openssh.com/releasenotes.html#7.5p1 for the release notes.
->>>>>>> 4f918482
 
 Please read https://www.openssh.com/report.html for bug reporting
 instructions and note that we do not use Github for bug reporting or
