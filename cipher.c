--- conflicted
+++ resolved
@@ -148,8 +148,6 @@
 	return ret;
 }
 
-<<<<<<< HEAD
-=======
 const char *
 compression_alg_list(int compression)
 {
@@ -161,7 +159,6 @@
 #endif
 }
 
->>>>>>> 5f3485fa
 /* used to get the cipher name so when force rekeying to handle the
  * single to multithreaded ctr cipher swap we only rekey when appropriate
  */
