#!/bin/sh

PACKAGES=""

 . .github/configs $@

host=`./config.guess`
echo "config.guess: $host"
case "$host" in
*cygwin)
	PACKAGER=setup
	echo Setting CYGWIN system environment variable.
	setx CYGWIN "binmode"
	echo Removing extended ACLs so umask works as expected.
	setfacl -b . regress
	PACKAGES="$PACKAGES,autoconf,automake,cygwin-devel,gcc-core"
	PACKAGES="$PACKAGES,make,openssl-devel,zlib-devel"
	;;
*-darwin*)
	PACKAGER=brew
	PACKAGES="automake"
	;;
*)
	PACKAGER=apt
esac

TARGETS=$@

INSTALL_FIDO_PPA="no"
#COPY_PAM_MODULE="no"
export DEBIAN_FRONTEND=noninteractive

set -e

if [ -x "`which lsb_release 2>&1`" ]; then
	lsb_release -a
fi

if [ ! -z "$SUDO" ]; then
	# Ubuntu 22.04 defaults to private home dirs which prevent the
	# agent-getpeerid test from running ssh-add as nobody.  See
	# https://github.com/actions/runner-images/issues/6106
	if ! "$SUDO" -u nobody test -x ~; then
		echo ~ is not executable by nobody, adding perms.
		chmod go+x ~
	fi
	# Some of the Mac OS X runners don't have a nopasswd sudo rule. Regular
	# sudo still works, but sudo -u doesn't.  Restore the sudo rule.
	if ! "$SUDO" grep  -E 'runner.*NOPASSWD' /etc/passwd >/dev/null; then
		echo "Restoring runner nopasswd rule to sudoers."
		echo 'runner ALL=(ALL) NOPASSWD: ALL' |$SUDO tee -a /etc/sudoers
	fi
	if ! "$SUDO" -u nobody -S test -x ~ </dev/null; then
		echo "Still can't sudo to nobody."
		exit 1
	fi
fi

if [ "${TARGETS}" = "kitchensink" ]; then
	TARGETS="krb5 libedit pam sk selinux"
fi

for flag in $CONFIGFLAGS; do
    case "$flag" in
    --with-pam)		TARGETS="${TARGETS} pam" ;;
    --with-libedit)	TARGETS="${TARGETS} libedit" ;;
    esac
done

echo "Setting up for '$TARGETS'"
for TARGET in $TARGETS; do
    case $TARGET in
    default|without-openssl|without-zlib|c89)
        # nothing to do
        ;;
    clang-sanitize*)
        PACKAGES="$PACKAGES clang-12"
        ;;
    cygwin-release)
        PACKAGES="$PACKAGES libcrypt-devel libfido2-devel libkrb5-devel"
        ;;
    gcc-sanitize*)
        ;;
    clang-*|gcc-*)
        compiler=$(echo $TARGET | sed 's/-Werror//')
        PACKAGES="$PACKAGES $compiler"
        ;;
    krb5)
        PACKAGES="$PACKAGES libkrb5-dev"
	;;
    heimdal)
        PACKAGES="$PACKAGES heimdal-dev"
        ;;
    libedit)
	case "$PACKAGER" in
	setup)	PACKAGES="$PACKAGES libedit-devel" ;;
	apt)	PACKAGES="$PACKAGES libedit-dev" ;;
	esac
        ;;
    *pam)
<<<<<<< HEAD
	case "$PACKAGER" in
	apt)	PACKAGES="$PACKAGES libpam0g-dev" ;;
	esac
=======
#	COPY_PAM_MODULE="yes"
        PACKAGES="$PACKAGES libpam0g-dev"
>>>>>>> 134f7028
        ;;
    sk)
        INSTALL_FIDO_PPA="yes"
        PACKAGES="$PACKAGES libfido2-dev libu2f-host-dev libcbor-dev"
        ;;
    selinux)
        PACKAGES="$PACKAGES libselinux1-dev selinux-policy-dev"
        ;;
    hardenedmalloc)
        INSTALL_HARDENED_MALLOC=yes
        ;;
    musl)
	PACKAGES="$PACKAGES musl-tools"
	;;
    tcmalloc)
        PACKAGES="$PACKAGES libgoogle-perftools-dev"
        ;;
    openssl-noec)
	INSTALL_OPENSSL=OpenSSL_1_1_1k
	SSLCONFOPTS="no-ec"
	;;
    openssl-*)
        INSTALL_OPENSSL=$(echo ${TARGET} | cut -f2 -d-)
        case ${INSTALL_OPENSSL} in
          1.1.1_stable)	INSTALL_OPENSSL="OpenSSL_1_1_1-stable" ;;
          1.*)	INSTALL_OPENSSL="OpenSSL_$(echo ${INSTALL_OPENSSL} | tr . _)" ;;
          3.*)	INSTALL_OPENSSL="openssl-${INSTALL_OPENSSL}" ;;
        esac
        PACKAGES="${PACKAGES} putty-tools dropbear-bin"
       ;;
    libressl-*)
        INSTALL_LIBRESSL=$(echo ${TARGET} | cut -f2 -d-)
        case ${INSTALL_LIBRESSL} in
          master) ;;
          *) INSTALL_LIBRESSL="$(echo ${TARGET} | cut -f2 -d-)" ;;
        esac
        PACKAGES="${PACKAGES} putty-tools dropbear-bin"
       ;;
    boringssl)
        INSTALL_BORINGSSL=1
        PACKAGES="${PACKAGES} cmake ninja-build"
       ;;
    valgrind*)
       PACKAGES="$PACKAGES valgrind"
       ;;
    zlib-*)
       ;;
    *) echo "Invalid option '${TARGET}'"
        exit 1
        ;;
    esac
done

if [ "yes" = "$INSTALL_FIDO_PPA" ]; then
    sudo apt update -qq
    sudo apt install -qy software-properties-common
    sudo apt-add-repository -y ppa:yubico/stable
fi

#need to copy the pam modules for sshd to hpnsshd on
#macos with pam.
#if [ "yes" = "$COPY_PAM_MODULE" ]; then
#    if [ `uname` = "Darwin" }; then
#	sudo cp /etc/pam.d/sshd /etc/pam.d/hpnsshd
#    fi
#fi

tries=3
while [ ! -z "$PACKAGES" ] && [ "$tries" -gt "0" ]; do
    case "$PACKAGER" in
    apt)
	sudo apt update -qq
	if sudo apt install -qy $PACKAGES; then
		PACKAGES=""
	fi
	;;
    brew)
	if [ ! -z "PACKAGES" ]; then
		if brew install $PACKAGES; then
			PACKAGES=""
		fi
	fi
	;;
    setup)
	if /cygdrive/c/setup.exe -q -P `echo "$PACKAGES" | tr ' ' ,`; then
		PACKAGES=""
	fi
	;;
    esac
    if [ ! -z "$PACKAGES" ]; then
	sleep 90
    fi
    tries=$(($tries - 1))
done
if [ ! -z "$PACKAGES" ]; then
	echo "Package installation failed."
	exit 1
fi

if [ "${INSTALL_HARDENED_MALLOC}" = "yes" ]; then
    (cd ${HOME} &&
     git clone https://github.com/GrapheneOS/hardened_malloc.git &&
     cd ${HOME}/hardened_malloc &&
     make && sudo cp out/libhardened_malloc.so /usr/lib/)
fi

if [ ! -z "${INSTALL_OPENSSL}" ]; then
    (cd ${HOME} &&
     git clone https://github.com/openssl/openssl.git &&
     cd ${HOME}/openssl &&
     git checkout ${INSTALL_OPENSSL} &&
     ./config no-threads shared ${SSLCONFOPTS} \
         --prefix=/opt/openssl &&
     make && sudo make install_sw)
fi

if [ ! -z "${INSTALL_LIBRESSL}" ]; then
    if [ "${INSTALL_LIBRESSL}" = "master" ]; then
        (mkdir -p ${HOME}/libressl && cd ${HOME}/libressl &&
         git clone https://github.com/libressl-portable/portable.git &&
         cd ${HOME}/libressl/portable &&
         git checkout ${INSTALL_LIBRESSL} &&
         sh update.sh && sh autogen.sh &&
         ./configure --prefix=/opt/libressl &&
         make && sudo make install)
    else
        LIBRESSL_URLBASE=https://cdn.openbsd.org/pub/OpenBSD/LibreSSL
        (cd ${HOME} &&
         wget ${LIBRESSL_URLBASE}/libressl-${INSTALL_LIBRESSL}.tar.gz &&
         tar xfz libressl-${INSTALL_LIBRESSL}.tar.gz &&
         cd libressl-${INSTALL_LIBRESSL} &&
         ./configure --prefix=/opt/libressl && make && sudo make install)
    fi
fi

if [ ! -z "${INSTALL_BORINGSSL}" ]; then
    (cd ${HOME} && git clone https://boringssl.googlesource.com/boringssl &&
     cd ${HOME}/boringssl && mkdir build && cd build &&
     cmake -GNinja  -DCMAKE_POSITION_INDEPENDENT_CODE=ON .. && ninja &&
     mkdir -p /opt/boringssl/lib &&
     cp ${HOME}/boringssl/build/crypto/libcrypto.a /opt/boringssl/lib &&
     cp -r ${HOME}/boringssl/include /opt/boringssl)
fi

if [ ! -z "${INSTALL_ZLIB}" ]; then
    (cd ${HOME} && git clone https://github.com/madler/zlib.git &&
     cd ${HOME}/zlib && ./configure && make &&
     sudo make install prefix=/opt/zlib)
fi<|MERGE_RESOLUTION|>--- conflicted
+++ resolved
@@ -98,14 +98,9 @@
 	esac
         ;;
     *pam)
-<<<<<<< HEAD
 	case "$PACKAGER" in
 	apt)	PACKAGES="$PACKAGES libpam0g-dev" ;;
 	esac
-=======
-#	COPY_PAM_MODULE="yes"
-        PACKAGES="$PACKAGES libpam0g-dev"
->>>>>>> 134f7028
         ;;
     sk)
         INSTALL_FIDO_PPA="yes"
