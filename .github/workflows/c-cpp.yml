name: C/C++ CI

on:
  push:
    branches: [ master, pre-stage, '*RC*' ]
    paths: [ '**.c', '**.h', '**.m4', '**.sh', '.github/**', '**/Makefile.in', 'configure.ac' ]
  pull_request:
    branches: [ master ]
    paths: [ '**.c', '**.h', '**.m4', '**.sh', '.github/**', '**/Makefile.in', 'configure.ac' ]

jobs:
  ci:
    if: github.repository != 'openssh/openssh-portable-selfhosted'
    strategy:
      fail-fast: false
      matrix:
        # First we test all OSes in the default configuration.
<<<<<<< HEAD
        target:
          - ubuntu-20.04
          - ubuntu-22.04
          - macos-11
          - macos-12
          - macos-13
          - windows-2019
          - windows-2022
=======
        target: [ubuntu-20.04, ubuntu-22.04, macos-11, macos-12, macos-13]
>>>>>>> b86ad347
        config: [default]
        # Then we include any extra configs we want to test for specific VMs.
        include:
          - { target: ubuntu-20.04, config: valgrind-1 }
          - { target: ubuntu-20.04, config: valgrind-2 }
          - { target: ubuntu-20.04, config: valgrind-3 }
          - { target: ubuntu-20.04, config: valgrind-4 }
          - { target: ubuntu-20.04, config: valgrind-5 }
          - { target: ubuntu-20.04, config: c89 }
          - { target: ubuntu-20.04, config: clang-6.0 }
          - { target: ubuntu-20.04, config: clang-8 }
          - { target: ubuntu-20.04, config: clang-9 }
          - { target: ubuntu-20.04, config: clang-10 }
          - { target: ubuntu-20.04, config: clang-11 }
          - { target: ubuntu-20.04, config: clang-12-Werror }
          - { target: ubuntu-20.04, config: clang-sanitize-address }
          - { target: ubuntu-20.04, config: clang-sanitize-undefined }
          - { target: ubuntu-20.04, config: gcc-sanitize-address }
          - { target: ubuntu-20.04, config: gcc-sanitize-undefined }
          - { target: ubuntu-20.04, config: gcc-7 }
          - { target: ubuntu-20.04, config: gcc-8 }
          - { target: ubuntu-20.04, config: gcc-10 }
          - { target: ubuntu-20.04, config: gcc-11-Werror }
          - { target: ubuntu-20.04, config: pam }
          - { target: ubuntu-20.04, config: kitchensink }
          - { target: ubuntu-22.04, config: hardenedmalloc }
          - { target: ubuntu-20.04, config: tcmalloc }
<<<<<<< HEAD
          - { target: ubuntu-20.04, config: musl }
          - { target: ubuntu-latest, config: boringssl }
          - { target: ubuntu-latest, config: libressl-master }
          - { target: ubuntu-latest, config: libressl-3.2.6 }
          - { target: ubuntu-latest, config: libressl-3.3.6 }
          - { target: ubuntu-latest, config: libressl-3.4.3 }
          - { target: ubuntu-latest, config: libressl-3.5.3 }
          - { target: ubuntu-latest, config: libressl-3.6.1 }
          - { target: ubuntu-latest, config: libressl-3.7.2 }
          - { target: ubuntu-latest, config: openssl-master }
          - { target: ubuntu-latest, config: openssl-noec }
=======
          - { target: ubuntu-latest, config: openssl-master }
          - { target: ubuntu-latest, config: openssl-noec }
          - { target: ubuntu-latest, config: openssl-1.1.0h }
>>>>>>> b86ad347
          - { target: ubuntu-latest, config: openssl-1.1.1 }
          - { target: ubuntu-latest, config: openssl-1.1.1k }
          - { target: ubuntu-latest, config: openssl-1.1.1n }
          - { target: ubuntu-latest, config: openssl-1.1.1q }
          - { target: ubuntu-latest, config: openssl-1.1.1t }
          - { target: ubuntu-latest, config: openssl-3.0.0 }
          - { target: ubuntu-latest, config: openssl-3.0.7 }
          - { target: ubuntu-latest, config: openssl-3.1.0 }
          - { target: ubuntu-latest, config: openssl-1.1.1_stable }
          - { target: ubuntu-latest, config: openssl-3.0 }  # stable branch
          - { target: ubuntu-latest, config: libressl-3.7.1 }
          - { target: ubuntu-latest, config: libressl-3.8.0 }
          - { target: ubuntu-22.04, config: pam }
          - { target: ubuntu-22.04, config: krb5 }
          - { target: ubuntu-22.04, config: heimdal }
          - { target: ubuntu-22.04, config: libedit }
          - { target: ubuntu-22.04, config: sk }
          - { target: ubuntu-22.04, config: selinux }
          - { target: ubuntu-22.04, config: kitchensink }
          - { target: ubuntu-22.04, config: without-openssl }
          - { target: macos-11, config: pam }
          - { target: macos-12, config: pam }
          - { target: macos-13, config: pam }
    runs-on: ${{ matrix.target }}
    steps:
    - uses: actions/checkout@main
    - name: setup CI system
      run: sh ./.github/setup_ci.sh ${{ matrix.config }}
    - name: autoreconf
      run: sh -c autoreconf
    - name: configure
      run: sh ./.github/configure.sh ${{ matrix.config }}
    - name: save config
      uses: actions/upload-artifact@main
      with:
        name: ${{ matrix.target }}-${{ matrix.config }}-config
        path: config.h
    - name: make clean
      run: make clean
    - name: make
      run: make -j2
    - name: make tests
      run: sh ./.github/run_test.sh ${{ matrix.config }}
      env:
        TEST_SSH_UNSAFE_PERMISSIONS: 1
        TEST_SSH_HOSTBASED_AUTH: yes
    - name: save logs
      if: failure()
      uses: actions/upload-artifact@main
      with:
        name: ${{ matrix.target }}-${{ matrix.config }}-logs
        path: |
          config.h
          config.log
          regress/*.log
          regress/valgrind-out/
          regress/asan.log.*
          regress/msan.log.*
          regress/log/*<|MERGE_RESOLUTION|>--- conflicted
+++ resolved
@@ -2,7 +2,7 @@
 
 on:
   push:
-    branches: [ master, pre-stage, '*RC*' ]
+    branches: [ master, pre-stage, '*RC*', dev_major, dev_minor ]
     paths: [ '**.c', '**.h', '**.m4', '**.sh', '.github/**', '**/Makefile.in', 'configure.ac' ]
   pull_request:
     branches: [ master ]
@@ -15,7 +15,6 @@
       fail-fast: false
       matrix:
         # First we test all OSes in the default configuration.
-<<<<<<< HEAD
         target:
           - ubuntu-20.04
           - ubuntu-22.04
@@ -24,9 +23,6 @@
           - macos-13
           - windows-2019
           - windows-2022
-=======
-        target: [ubuntu-20.04, ubuntu-22.04, macos-11, macos-12, macos-13]
->>>>>>> b86ad347
         config: [default]
         # Then we include any extra configs we want to test for specific VMs.
         include:
@@ -35,6 +31,8 @@
           - { target: ubuntu-20.04, config: valgrind-3 }
           - { target: ubuntu-20.04, config: valgrind-4 }
           - { target: ubuntu-20.04, config: valgrind-5 }
+	  - { target: ubuntu-20.04, config: valgrind-6 }
+	  - { target: ubuntu-20.04, config: valgrind-7 }
           - { target: ubuntu-20.04, config: c89 }
           - { target: ubuntu-20.04, config: clang-6.0 }
           - { target: ubuntu-20.04, config: clang-8 }
@@ -54,23 +52,13 @@
           - { target: ubuntu-20.04, config: kitchensink }
           - { target: ubuntu-22.04, config: hardenedmalloc }
           - { target: ubuntu-20.04, config: tcmalloc }
-<<<<<<< HEAD
           - { target: ubuntu-20.04, config: musl }
-          - { target: ubuntu-latest, config: boringssl }
           - { target: ubuntu-latest, config: libressl-master }
-          - { target: ubuntu-latest, config: libressl-3.2.6 }
-          - { target: ubuntu-latest, config: libressl-3.3.6 }
-          - { target: ubuntu-latest, config: libressl-3.4.3 }
-          - { target: ubuntu-latest, config: libressl-3.5.3 }
-          - { target: ubuntu-latest, config: libressl-3.6.1 }
           - { target: ubuntu-latest, config: libressl-3.7.2 }
+          - { target: ubuntu-latest, config: libressl-3.7.1 }
+          - { target: ubuntu-latest, config: libressl-3.8.0 }
           - { target: ubuntu-latest, config: openssl-master }
           - { target: ubuntu-latest, config: openssl-noec }
-=======
-          - { target: ubuntu-latest, config: openssl-master }
-          - { target: ubuntu-latest, config: openssl-noec }
-          - { target: ubuntu-latest, config: openssl-1.1.0h }
->>>>>>> b86ad347
           - { target: ubuntu-latest, config: openssl-1.1.1 }
           - { target: ubuntu-latest, config: openssl-1.1.1k }
           - { target: ubuntu-latest, config: openssl-1.1.1n }
@@ -81,8 +69,6 @@
           - { target: ubuntu-latest, config: openssl-3.1.0 }
           - { target: ubuntu-latest, config: openssl-1.1.1_stable }
           - { target: ubuntu-latest, config: openssl-3.0 }  # stable branch
-          - { target: ubuntu-latest, config: libressl-3.7.1 }
-          - { target: ubuntu-latest, config: libressl-3.8.0 }
           - { target: ubuntu-22.04, config: pam }
           - { target: ubuntu-22.04, config: krb5 }
           - { target: ubuntu-22.04, config: heimdal }
@@ -91,9 +77,11 @@
           - { target: ubuntu-22.04, config: selinux }
           - { target: ubuntu-22.04, config: kitchensink }
           - { target: ubuntu-22.04, config: without-openssl }
-          - { target: macos-11, config: pam }
-          - { target: macos-12, config: pam }
-          - { target: macos-13, config: pam }
+# we know pam doesn't work because we can't install a new pam file
+# for hpnssh via the CI test methods
+#          - { target: macos-11, config: pam }
+#          - { target: macos-12, config: pam }
+#          - { target: macos-13, config: pam }
     runs-on: ${{ matrix.target }}
     steps:
     - uses: actions/checkout@main
