/* $OpenBSD: clientloop.c,v 1.380 2022/06/03 04:30:46 djm Exp $ */
/*
 * Author: Tatu Ylonen <ylo@cs.hut.fi>
 * Copyright (c) 1995 Tatu Ylonen <ylo@cs.hut.fi>, Espoo, Finland
 *                    All rights reserved
 * The main loop for the interactive session (client side).
 *
 * As far as I am concerned, the code I have written for this software
 * can be used freely for any purpose.  Any derived versions of this
 * software must be clearly marked as such, and if the derived work is
 * incompatible with the protocol description in the RFC file, it must be
 * called by a name other than "ssh" or "Secure Shell".
 *
 *
 * Copyright (c) 1999 Theo de Raadt.  All rights reserved.
 *
 * Redistribution and use in source and binary forms, with or without
 * modification, are permitted provided that the following conditions
 * are met:
 * 1. Redistributions of source code must retain the above copyright
 *    notice, this list of conditions and the following disclaimer.
 * 2. Redistributions in binary form must reproduce the above copyright
 *    notice, this list of conditions and the following disclaimer in the
 *    documentation and/or other materials provided with the distribution.
 *
 * THIS SOFTWARE IS PROVIDED BY THE AUTHOR ``AS IS'' AND ANY EXPRESS OR
 * IMPLIED WARRANTIES, INCLUDING, BUT NOT LIMITED TO, THE IMPLIED WARRANTIES
 * OF MERCHANTABILITY AND FITNESS FOR A PARTICULAR PURPOSE ARE DISCLAIMED.
 * IN NO EVENT SHALL THE AUTHOR BE LIABLE FOR ANY DIRECT, INDIRECT,
 * INCIDENTAL, SPECIAL, EXEMPLARY, OR CONSEQUENTIAL DAMAGES (INCLUDING, BUT
 * NOT LIMITED TO, PROCUREMENT OF SUBSTITUTE GOODS OR SERVICES; LOSS OF USE,
 * DATA, OR PROFITS; OR BUSINESS INTERRUPTION) HOWEVER CAUSED AND ON ANY
 * THEORY OF LIABILITY, WHETHER IN CONTRACT, STRICT LIABILITY, OR TORT
 * (INCLUDING NEGLIGENCE OR OTHERWISE) ARISING IN ANY WAY OUT OF THE USE OF
 * THIS SOFTWARE, EVEN IF ADVISED OF THE POSSIBILITY OF SUCH DAMAGE.
 *
 *
 * SSH2 support added by Markus Friedl.
 * Copyright (c) 1999, 2000, 2001 Markus Friedl.  All rights reserved.
 *
 * Redistribution and use in source and binary forms, with or without
 * modification, are permitted provided that the following conditions
 * are met:
 * 1. Redistributions of source code must retain the above copyright
 *    notice, this list of conditions and the following disclaimer.
 * 2. Redistributions in binary form must reproduce the above copyright
 *    notice, this list of conditions and the following disclaimer in the
 *    documentation and/or other materials provided with the distribution.
 *
 * THIS SOFTWARE IS PROVIDED BY THE AUTHOR ``AS IS'' AND ANY EXPRESS OR
 * IMPLIED WARRANTIES, INCLUDING, BUT NOT LIMITED TO, THE IMPLIED WARRANTIES
 * OF MERCHANTABILITY AND FITNESS FOR A PARTICULAR PURPOSE ARE DISCLAIMED.
 * IN NO EVENT SHALL THE AUTHOR BE LIABLE FOR ANY DIRECT, INDIRECT,
 * INCIDENTAL, SPECIAL, EXEMPLARY, OR CONSEQUENTIAL DAMAGES (INCLUDING, BUT
 * NOT LIMITED TO, PROCUREMENT OF SUBSTITUTE GOODS OR SERVICES; LOSS OF USE,
 * DATA, OR PROFITS; OR BUSINESS INTERRUPTION) HOWEVER CAUSED AND ON ANY
 * THEORY OF LIABILITY, WHETHER IN CONTRACT, STRICT LIABILITY, OR TORT
 * (INCLUDING NEGLIGENCE OR OTHERWISE) ARISING IN ANY WAY OUT OF THE USE OF
 * THIS SOFTWARE, EVEN IF ADVISED OF THE POSSIBILITY OF SUCH DAMAGE.
 */

#include "includes.h"

#include <sys/types.h>
#include <sys/ioctl.h>
#ifdef HAVE_SYS_STAT_H
# include <sys/stat.h>
#endif
#ifdef HAVE_SYS_TIME_H
# include <sys/time.h>
#endif
#include <sys/socket.h>

#include <ctype.h>
#include <errno.h>
#ifdef HAVE_PATHS_H
#include <paths.h>
#endif
#ifdef HAVE_POLL_H
#include <poll.h>
#endif
#include <signal.h>
#include <stdio.h>
#include <stdlib.h>
#include <string.h>
#include <stdarg.h>
#include <termios.h>
#include <pwd.h>
#include <unistd.h>
#include <limits.h>

#include "openbsd-compat/sys-queue.h"
#include "xmalloc.h"
#include "ssh.h"
#include "ssh2.h"
#include "packet.h"
#include "sshbuf.h"
#include "compat.h"
#include "channels.h"
#include "dispatch.h"
#include "sshkey.h"
#include "cipher.h"
#include "kex.h"
#include "myproposal.h"
#include "log.h"
#include "misc.h"
#include "readconf.h"
#include "clientloop.h"
#include "sshconnect.h"
#include "authfd.h"
#include "atomicio.h"
#include "sshpty.h"
#include "match.h"
#include "msg.h"
#include "ssherr.h"
#include "hostfile.h"
#include "metrics.h"

/* Permitted RSA signature algorithms for UpdateHostkeys proofs */
#define HOSTKEY_PROOF_RSA_ALGS	"rsa-sha2-512,rsa-sha2-256"

/* import options */
extern Options options;

/* Control socket */
extern int muxserver_sock; /* XXX use mux_client_cleanup() instead */

/*
 * Name of the host we are connecting to.  This is the name given on the
 * command line, or the Hostname specified for the user-supplied name in a
 * configuration file.
 */
extern char *host;

/*
 * If this field is not NULL, the ForwardAgent socket is this path and different
 * instead of SSH_AUTH_SOCK.
 */
extern char *forward_agent_sock_path;

/*
 * Flag to indicate that we have received a window change signal which has
 * not yet been processed.  This will cause a message indicating the new
 * window size to be sent to the server a little later.  This is volatile
 * because this is updated in a signal handler.
 */
static volatile sig_atomic_t received_window_change_signal = 0;
static volatile sig_atomic_t received_signal = 0;

/* Time when backgrounded control master using ControlPersist should exit */
static time_t control_persist_exit_time = 0;

/* Common data for the client loop code. */
volatile sig_atomic_t quit_pending; /* Set non-zero to quit the loop. */
static int last_was_cr;		/* Last character was a newline. */
static int exit_status;		/* Used to store the command exit status. */
static struct sshbuf *stderr_buffer;	/* Used for final exit message. */
static int connection_in;	/* Connection to server (input). */
static int connection_out;	/* Connection to server (output). */
static int need_rekeying;	/* Set to non-zero if rekeying is requested. */
static int session_closed;	/* In SSH2: login session closed. */
static u_int x11_refuse_time;	/* If >0, refuse x11 opens after this time. */
static time_t server_alive_time;	/* Time to do server_alive_check */

static void client_init_dispatch(struct ssh *ssh);
int	session_ident = -1;
int     metrics_hdr_remote_flag = 0;
int     metrics_hdr_local_flag = 0;
int     remote_no_poll_flag = 0;
int     local_no_poll_flag = 0;

/* Track escape per proto2 channel */
struct escape_filter_ctx {
	int escape_pending;
	int escape_char;
};

/* Context for channel confirmation replies */
struct channel_reply_ctx {
	const char *request_type;
	int id;
	enum confirm_action action;
};

/* Global request success/failure callbacks */
/* XXX move to struct ssh? */
struct global_confirm {
	TAILQ_ENTRY(global_confirm) entry;
	global_confirm_cb *cb;
	void *ctx;
	int ref_count;
};
TAILQ_HEAD(global_confirms, global_confirm);
static struct global_confirms global_confirms =
    TAILQ_HEAD_INITIALIZER(global_confirms);

void ssh_process_session2_setup(int, int, int, struct sshbuf *);

void client_request_metrics(struct ssh *);

static void quit_message(const char *fmt, ...)
    __attribute__((__format__ (printf, 1, 2)));

static void
quit_message(const char *fmt, ...)
{
	char *msg;
	va_list args;
	int r;

	va_start(args, fmt);
	xvasprintf(&msg, fmt, args);
	va_end(args);

	if ((r = sshbuf_putf(stderr_buffer, "%s\r\n", msg)) != 0)
		fatal_fr(r, "sshbuf_putf");
	quit_pending = 1;
}

/*
 * Signal handler for the window change signal (SIGWINCH).  This just sets a
 * flag indicating that the window has changed.
 */
/*ARGSUSED */
static void
window_change_handler(int sig)
{
	received_window_change_signal = 1;
}

/*
 * Signal handler for signals that cause the program to terminate.  These
 * signals must be trapped to restore terminal modes.
 */
/*ARGSUSED */
static void
signal_handler(int sig)
{
	received_signal = sig;
	quit_pending = 1;
}

/*
 * Sets control_persist_exit_time to the absolute time when the
 * backgrounded control master should exit due to expiry of the
 * ControlPersist timeout.  Sets it to 0 if we are not a backgrounded
 * control master process, or if there is no ControlPersist timeout.
 */
static void
set_control_persist_exit_time(struct ssh *ssh)
{
	if (muxserver_sock == -1 || !options.control_persist
	    || options.control_persist_timeout == 0) {
		/* not using a ControlPersist timeout */
		control_persist_exit_time = 0;
	} else if (channel_still_open(ssh)) {
		/* some client connections are still open */
		if (control_persist_exit_time > 0)
			debug2_f("cancel scheduled exit");
		control_persist_exit_time = 0;
	} else if (control_persist_exit_time <= 0) {
		/* a client connection has recently closed */
		control_persist_exit_time = monotime() +
			(time_t)options.control_persist_timeout;
		debug2_f("schedule exit in %d seconds",
		    options.control_persist_timeout);
	}
	/* else we are already counting down to the timeout */
}

#define SSH_X11_VALID_DISPLAY_CHARS ":/.-_"
static int
client_x11_display_valid(const char *display)
{
	size_t i, dlen;

	if (display == NULL)
		return 0;

	dlen = strlen(display);
	for (i = 0; i < dlen; i++) {
		if (!isalnum((u_char)display[i]) &&
		    strchr(SSH_X11_VALID_DISPLAY_CHARS, display[i]) == NULL) {
			debug("Invalid character '%c' in DISPLAY", display[i]);
			return 0;
		}
	}
	return 1;
}

#define SSH_X11_PROTO		"MIT-MAGIC-COOKIE-1"
#define X11_TIMEOUT_SLACK	60
int
client_x11_get_proto(struct ssh *ssh, const char *display,
    const char *xauth_path, u_int trusted, u_int timeout,
    char **_proto, char **_data)
{
	char *cmd, line[512], xdisplay[512];
	char xauthfile[PATH_MAX], xauthdir[PATH_MAX];
	static char proto[512], data[512];
	FILE *f;
	int got_data = 0, generated = 0, do_unlink = 0, r;
	struct stat st;
	u_int now, x11_timeout_real;

	*_proto = proto;
	*_data = data;
	proto[0] = data[0] = xauthfile[0] = xauthdir[0] = '\0';

	if (!client_x11_display_valid(display)) {
		if (display != NULL)
			logit("DISPLAY \"%s\" invalid; disabling X11 forwarding",
			    display);
		return -1;
	}
	if (xauth_path != NULL && stat(xauth_path, &st) == -1) {
		debug("No xauth program.");
		xauth_path = NULL;
	}

	if (xauth_path != NULL) {
		/*
		 * Handle FamilyLocal case where $DISPLAY does
		 * not match an authorization entry.  For this we
		 * just try "xauth list unix:displaynum.screennum".
		 * XXX: "localhost" match to determine FamilyLocal
		 *      is not perfect.
		 */
		if (strncmp(display, "localhost:", 10) == 0) {
			if ((r = snprintf(xdisplay, sizeof(xdisplay), "unix:%s",
			    display + 10)) < 0 ||
			    (size_t)r >= sizeof(xdisplay)) {
				error_f("display name too long");
				return -1;
			}
			display = xdisplay;
		}
		if (trusted == 0) {
			/*
			 * Generate an untrusted X11 auth cookie.
			 *
			 * The authentication cookie should briefly outlive
			 * ssh's willingness to forward X11 connections to
			 * avoid nasty fail-open behaviour in the X server.
			 */
			mktemp_proto(xauthdir, sizeof(xauthdir));
			if (mkdtemp(xauthdir) == NULL) {
				error_f("mkdtemp: %s", strerror(errno));
				return -1;
			}
			do_unlink = 1;
			if ((r = snprintf(xauthfile, sizeof(xauthfile),
			    "%s/xauthfile", xauthdir)) < 0 ||
			    (size_t)r >= sizeof(xauthfile)) {
				error_f("xauthfile path too long");
				rmdir(xauthdir);
				return -1;
			}

			if (timeout == 0) {
				/* auth doesn't time out */
				xasprintf(&cmd, "%s -f %s generate %s %s "
				    "untrusted 2>%s",
				    xauth_path, xauthfile, display,
				    SSH_X11_PROTO, _PATH_DEVNULL);
			} else {
				/* Add some slack to requested expiry */
				if (timeout < UINT_MAX - X11_TIMEOUT_SLACK)
					x11_timeout_real = timeout +
					    X11_TIMEOUT_SLACK;
				else {
					/* Don't overflow on long timeouts */
					x11_timeout_real = UINT_MAX;
				}
				xasprintf(&cmd, "%s -f %s generate %s %s "
				    "untrusted timeout %u 2>%s",
				    xauth_path, xauthfile, display,
				    SSH_X11_PROTO, x11_timeout_real,
				    _PATH_DEVNULL);
			}
			debug2_f("xauth command: %s", cmd);

			if (timeout != 0 && x11_refuse_time == 0) {
				now = monotime() + 1;
				if (UINT_MAX - timeout < now)
					x11_refuse_time = UINT_MAX;
				else
					x11_refuse_time = now + timeout;
				channel_set_x11_refuse_time(ssh,
				    x11_refuse_time);
			}
			if (system(cmd) == 0)
				generated = 1;
			free(cmd);
		}

		/*
		 * When in untrusted mode, we read the cookie only if it was
		 * successfully generated as an untrusted one in the step
		 * above.
		 */
		if (trusted || generated) {
			xasprintf(&cmd,
			    "%s %s%s list %s 2>" _PATH_DEVNULL,
			    xauth_path,
			    generated ? "-f " : "" ,
			    generated ? xauthfile : "",
			    display);
			debug2("x11_get_proto: %s", cmd);
			f = popen(cmd, "r");
			if (f && fgets(line, sizeof(line), f) &&
			    sscanf(line, "%*s %511s %511s", proto, data) == 2)
				got_data = 1;
			if (f)
				pclose(f);
			free(cmd);
		}
	}

	if (do_unlink) {
		unlink(xauthfile);
		rmdir(xauthdir);
	}

	/* Don't fall back to fake X11 data for untrusted forwarding */
	if (!trusted && !got_data) {
		error("Warning: untrusted X11 forwarding setup failed: "
		    "xauth key data not generated");
		return -1;
	}

	/*
	 * If we didn't get authentication data, just make up some
	 * data.  The forwarding code will check the validity of the
	 * response anyway, and substitute this data.  The X11
	 * server, however, will ignore this fake data and use
	 * whatever authentication mechanisms it was using otherwise
	 * for the local connection.
	 */
	if (!got_data) {
		u_int8_t rnd[16];
		u_int i;

		logit("Warning: No xauth data; "
		    "using fake authentication data for X11 forwarding.");
		strlcpy(proto, SSH_X11_PROTO, sizeof proto);
		arc4random_buf(rnd, sizeof(rnd));
		for (i = 0; i < sizeof(rnd); i++) {
			snprintf(data + 2 * i, sizeof data - 2 * i, "%02x",
			    rnd[i]);
		}
	}

	return 0;
}

/*
 * Checks if the client window has changed, and sends a packet about it to
 * the server if so.  The actual change is detected elsewhere (by a software
 * interrupt on Unix); this just checks the flag and sends a message if
 * appropriate.
 */

static void
client_check_window_change(struct ssh *ssh)
{
	if (!received_window_change_signal)
		return;
	received_window_change_signal = 0;
	debug2_f("changed");
	channel_send_window_changes(ssh);
}

static int
client_global_request_reply(int type, u_int32_t seq, struct ssh *ssh)
{
	struct global_confirm *gc;

	if ((gc = TAILQ_FIRST(&global_confirms)) == NULL)
		return 0;
	if (gc->cb != NULL)
		gc->cb(ssh, type, seq, gc->ctx);
	if (--gc->ref_count <= 0) {
		TAILQ_REMOVE(&global_confirms, gc, entry);
		freezero(gc, sizeof(*gc));
	}

	ssh_packet_set_alive_timeouts(ssh, 0);
	return 0;
}

static void
schedule_server_alive_check(void)
{
	if (options.server_alive_interval > 0)
		server_alive_time = monotime() + options.server_alive_interval;
}

static void
server_alive_check(struct ssh *ssh)
{
	int r;

	if (ssh_packet_inc_alive_timeouts(ssh) > options.server_alive_count_max) {
		logit("Timeout, server %s not responding.", host);
		cleanup_exit(255);
	}
	if ((r = sshpkt_start(ssh, SSH2_MSG_GLOBAL_REQUEST)) != 0 ||
	    (r = sshpkt_put_cstring(ssh, "keepalive@openssh.com")) != 0 ||
	    (r = sshpkt_put_u8(ssh, 1)) != 0 ||		/* boolean: want reply */
	    (r = sshpkt_send(ssh)) != 0)
		fatal_fr(r, "send packet");
	/* Insert an empty placeholder to maintain ordering */
	client_register_global_confirm(NULL, NULL);
	schedule_server_alive_check();
}

/*
 * Waits until the client can do something (some data becomes available on
 * one of the file descriptors).
 */
static void
client_wait_until_can_do_something(struct ssh *ssh, struct pollfd **pfdp,
    u_int *npfd_allocp, u_int *npfd_activep, int rekeying,
    int *conn_in_readyp, int *conn_out_readyp)
{
	int timeout_secs, pollwait;
	time_t minwait_secs = 0, now = monotime();
	int ret;
	u_int p;

	*conn_in_readyp = *conn_out_readyp = 0;

	/* Prepare channel poll. First two pollfd entries are reserved */
	channel_prepare_poll(ssh, pfdp, npfd_allocp, npfd_activep, 2,
	    &minwait_secs);
	if (*npfd_activep < 2)
		fatal_f("bad npfd %u", *npfd_activep); /* shouldn't happen */

	/* channel_prepare_poll could have closed the last channel */
	if (session_closed && !channel_still_open(ssh) &&
	    !ssh_packet_have_data_to_write(ssh)) {
		/* clear events since we did not call poll() */
		for (p = 0; p < *npfd_activep; p++)
			(*pfdp)[p].revents = 0;
		return;
	}

	/* Monitor server connection on reserved pollfd entries */
	(*pfdp)[0].fd = connection_in;
	(*pfdp)[0].events = POLLIN;
	(*pfdp)[1].fd = connection_out;
	(*pfdp)[1].events = ssh_packet_have_data_to_write(ssh) ? POLLOUT : 0;

	/*
	 * Wait for something to happen.  This will suspend the process until
	 * some polled descriptor can be read, written, or has some other
	 * event pending, or a timeout expires.
	 */

	timeout_secs = INT_MAX; /* we use INT_MAX to mean no timeout */
	if (options.server_alive_interval > 0)
		timeout_secs = MAXIMUM(server_alive_time - now, 0);
	if (options.rekey_interval > 0 && !rekeying)
		timeout_secs = MINIMUM(timeout_secs,
		    ssh_packet_get_rekey_timeout(ssh));
	set_control_persist_exit_time(ssh);
	if (control_persist_exit_time > 0) {
		timeout_secs = MINIMUM(timeout_secs,
			control_persist_exit_time - now);
		if (timeout_secs < 0)
			timeout_secs = 0;
	}
	if (minwait_secs != 0)
		timeout_secs = MINIMUM(timeout_secs, (int)minwait_secs);
	if (timeout_secs == INT_MAX)
		pollwait = -1;
	else if (timeout_secs >= INT_MAX / 1000)
		pollwait = INT_MAX;
	else
		pollwait = timeout_secs * 1000;

	ret = poll(*pfdp, *npfd_activep, pollwait);

	if (ret == -1) {
		/*
		 * We have to clear the events because we return.
		 * We have to return, because the mainloop checks for the flags
		 * set by the signal handlers.
		 */
		for (p = 0; p < *npfd_activep; p++)
			(*pfdp)[p].revents = 0;
		if (errno == EINTR)
			return;
		/* Note: we might still have data in the buffers. */
		quit_message("poll: %s", strerror(errno));
		return;
	}

	*conn_in_readyp = (*pfdp)[0].revents != 0;
	*conn_out_readyp = (*pfdp)[1].revents != 0;

	if (options.server_alive_interval > 0 && !*conn_in_readyp &&
	    monotime() >= server_alive_time) {
		/*
		 * ServerAlive check is needed. We can't rely on the poll
		 * timing out since traffic on the client side such as port
		 * forwards can keep waking it up.
		 */
		server_alive_check(ssh);
	}
}

static void
client_suspend_self(struct sshbuf *bin, struct sshbuf *bout, struct sshbuf *berr)
{
	/* Flush stdout and stderr buffers. */
	if (sshbuf_len(bout) > 0)
		atomicio(vwrite, fileno(stdout), sshbuf_mutable_ptr(bout),
		    sshbuf_len(bout));
	if (sshbuf_len(berr) > 0)
		atomicio(vwrite, fileno(stderr), sshbuf_mutable_ptr(berr),
		    sshbuf_len(berr));

	leave_raw_mode(options.request_tty == REQUEST_TTY_FORCE);

	sshbuf_reset(bin);
	sshbuf_reset(bout);
	sshbuf_reset(berr);

	/* Send the suspend signal to the program itself. */
	kill(getpid(), SIGTSTP);

	/* Reset window sizes in case they have changed */
	received_window_change_signal = 1;

	enter_raw_mode(options.request_tty == REQUEST_TTY_FORCE);
}

static void
client_process_net_input(struct ssh *ssh)
{
	int r;

	/*
	 * Read input from the server, and add any such data to the buffer of
	 * the packet subsystem.
	 */
	schedule_server_alive_check();
	if ((r = ssh_packet_process_read(ssh, connection_in)) == 0)
		return; /* success */
	if (r == SSH_ERR_SYSTEM_ERROR) {
		if (errno == EAGAIN || errno == EINTR || errno == EWOULDBLOCK)
			return;
		if (errno == EPIPE) {
			quit_message("Connection to %s closed by remote host.",
			    host);
			return;
		}
	}
	quit_message("Read from remote host %s: %s", host, ssh_err(r));
}

static void
client_status_confirm(struct ssh *ssh, int type, Channel *c, void *ctx)
{
	struct channel_reply_ctx *cr = (struct channel_reply_ctx *)ctx;
	char errmsg[256];
	int r, tochan;

	/*
	 * If a TTY was explicitly requested, then a failure to allocate
	 * one is fatal.
	 */
	if (cr->action == CONFIRM_TTY &&
	    (options.request_tty == REQUEST_TTY_FORCE ||
	    options.request_tty == REQUEST_TTY_YES))
		cr->action = CONFIRM_CLOSE;

	/* XXX suppress on mux _client_ quietmode */
	tochan = options.log_level >= SYSLOG_LEVEL_ERROR &&
	    c->ctl_chan != -1 && c->extended_usage == CHAN_EXTENDED_WRITE;

	if (type == SSH2_MSG_CHANNEL_SUCCESS) {
		debug2("%s request accepted on channel %d",
		    cr->request_type, c->self);
	} else if (type == SSH2_MSG_CHANNEL_FAILURE) {
		if (tochan) {
			snprintf(errmsg, sizeof(errmsg),
			    "%s request failed\r\n", cr->request_type);
		} else {
			snprintf(errmsg, sizeof(errmsg),
			    "%s request failed on channel %d",
			    cr->request_type, c->self);
		}
		/* If error occurred on primary session channel, then exit */
		if (cr->action == CONFIRM_CLOSE && c->self == session_ident)
			fatal("%s", errmsg);
		/*
		 * If error occurred on mux client, append to
		 * their stderr.
		 */
		if (tochan) {
			debug3_f("channel %d: mux request: %s", c->self,
			    cr->request_type);
			if ((r = sshbuf_put(c->extended, errmsg,
			    strlen(errmsg))) != 0)
				fatal_fr(r, "sshbuf_put");
		} else
			error("%s", errmsg);
		if (cr->action == CONFIRM_TTY) {
			/*
			 * If a TTY allocation error occurred, then arrange
			 * for the correct TTY to leave raw mode.
			 */
			if (c->self == session_ident)
				leave_raw_mode(0);
			else
				mux_tty_alloc_failed(ssh, c);
		} else if (cr->action == CONFIRM_CLOSE) {
			chan_read_failed(ssh, c);
			chan_write_failed(ssh, c);
		}
	}
	free(cr);
}

static void
client_abandon_status_confirm(struct ssh *ssh, Channel *c, void *ctx)
{
	free(ctx);
}

void
client_expect_confirm(struct ssh *ssh, int id, const char *request,
    enum confirm_action action)
{
	struct channel_reply_ctx *cr = xcalloc(1, sizeof(*cr));

	cr->request_type = request;
	cr->action = action;

	channel_register_status_confirm(ssh, id, client_status_confirm,
	    client_abandon_status_confirm, cr);
}

void
client_register_global_confirm(global_confirm_cb *cb, void *ctx)
{
	struct global_confirm *gc, *last_gc;

	/* Coalesce identical callbacks */
	last_gc = TAILQ_LAST(&global_confirms, global_confirms);
	if (last_gc && last_gc->cb == cb && last_gc->ctx == ctx) {
		if (++last_gc->ref_count >= INT_MAX)
			fatal_f("last_gc->ref_count = %d",
			    last_gc->ref_count);
		return;
	}

	gc = xcalloc(1, sizeof(*gc));
	gc->cb = cb;
	gc->ctx = ctx;
	gc->ref_count = 1;
	TAILQ_INSERT_TAIL(&global_confirms, gc, entry);
}

static void
process_cmdline(struct ssh *ssh)
{
	void (*handler)(int);
	char *s, *cmd;
	int ok, delete = 0, local = 0, remote = 0, dynamic = 0;
	struct Forward fwd;

	memset(&fwd, 0, sizeof(fwd));

	leave_raw_mode(options.request_tty == REQUEST_TTY_FORCE);
	handler = ssh_signal(SIGINT, SIG_IGN);
	cmd = s = read_passphrase("\r\nssh> ", RP_ECHO);
	if (s == NULL)
		goto out;
	while (isspace((u_char)*s))
		s++;
	if (*s == '-')
		s++;	/* Skip cmdline '-', if any */
	if (*s == '\0')
		goto out;

	if (*s == 'h' || *s == 'H' || *s == '?') {
		logit("Commands:");
		logit("      -L[bind_address:]port:host:hostport    "
		    "Request local forward");
		logit("      -R[bind_address:]port:host:hostport    "
		    "Request remote forward");
		logit("      -D[bind_address:]port                  "
		    "Request dynamic forward");
		logit("      -KL[bind_address:]port                 "
		    "Cancel local forward");
		logit("      -KR[bind_address:]port                 "
		    "Cancel remote forward");
		logit("      -KD[bind_address:]port                 "
		    "Cancel dynamic forward");
		if (!options.permit_local_command)
			goto out;
		logit("      !args                                  "
		    "Execute local command");
		goto out;
	}

	if (*s == '!' && options.permit_local_command) {
		s++;
		ssh_local_cmd(s);
		goto out;
	}

	if (*s == 'K') {
		delete = 1;
		s++;
	}
	if (*s == 'L')
		local = 1;
	else if (*s == 'R')
		remote = 1;
	else if (*s == 'D')
		dynamic = 1;
	else {
		logit("Invalid command.");
		goto out;
	}

	while (isspace((u_char)*++s))
		;

	/* XXX update list of forwards in options */
	if (delete) {
		/* We pass 1 for dynamicfwd to restrict to 1 or 2 fields. */
		if (!parse_forward(&fwd, s, 1, 0)) {
			logit("Bad forwarding close specification.");
			goto out;
		}
		if (remote)
			ok = channel_request_rforward_cancel(ssh, &fwd) == 0;
		else if (dynamic)
			ok = channel_cancel_lport_listener(ssh, &fwd,
			    0, &options.fwd_opts) > 0;
		else
			ok = channel_cancel_lport_listener(ssh, &fwd,
			    CHANNEL_CANCEL_PORT_STATIC,
			    &options.fwd_opts) > 0;
		if (!ok) {
			logit("Unknown port forwarding.");
			goto out;
		}
		logit("Canceled forwarding.");
	} else {
		if (!parse_forward(&fwd, s, dynamic, remote)) {
			logit("Bad forwarding specification.");
			goto out;
		}
		if (local || dynamic) {
			if (!channel_setup_local_fwd_listener(ssh, &fwd,
			    &options.fwd_opts)) {
				logit("Port forwarding failed.");
				goto out;
			}
		} else {
			if (channel_request_remote_forwarding(ssh, &fwd) < 0) {
				logit("Port forwarding failed.");
				goto out;
			}
		}
		logit("Forwarding port.");
	}

out:
	ssh_signal(SIGINT, handler);
	enter_raw_mode(options.request_tty == REQUEST_TTY_FORCE);
	free(cmd);
	free(fwd.listen_host);
	free(fwd.listen_path);
	free(fwd.connect_host);
	free(fwd.connect_path);
}

/* reasons to suppress output of an escape command in help output */
#define SUPPRESS_NEVER		0	/* never suppress, always show */
#define SUPPRESS_MUXCLIENT	1	/* don't show in mux client sessions */
#define SUPPRESS_MUXMASTER	2	/* don't show in mux master sessions */
#define SUPPRESS_SYSLOG		4	/* don't show when logging to syslog */
struct escape_help_text {
	const char *cmd;
	const char *text;
	unsigned int flags;
};
static struct escape_help_text esc_txt[] = {
    {".",  "terminate session", SUPPRESS_MUXMASTER},
    {".",  "terminate connection (and any multiplexed sessions)",
	SUPPRESS_MUXCLIENT},
    {"B",  "send a BREAK to the remote system", SUPPRESS_NEVER},
    {"C",  "open a command line", SUPPRESS_MUXCLIENT},
    {"R",  "request rekey", SUPPRESS_NEVER},
    {"V/v",  "decrease/increase verbosity (LogLevel)", SUPPRESS_MUXCLIENT},
    {"^Z", "suspend ssh", SUPPRESS_MUXCLIENT},
    {"#",  "list forwarded connections", SUPPRESS_NEVER},
    {"&",  "background ssh (when waiting for connections to terminate)",
	SUPPRESS_MUXCLIENT},
    {"?", "this message", SUPPRESS_NEVER},
};

static void
print_escape_help(struct sshbuf *b, int escape_char, int mux_client,
    int using_stderr)
{
	unsigned int i, suppress_flags;
	int r;

	if ((r = sshbuf_putf(b,
	    "%c?\r\nSupported escape sequences:\r\n", escape_char)) != 0)
		fatal_fr(r, "sshbuf_putf");

	suppress_flags =
	    (mux_client ? SUPPRESS_MUXCLIENT : 0) |
	    (mux_client ? 0 : SUPPRESS_MUXMASTER) |
	    (using_stderr ? 0 : SUPPRESS_SYSLOG);

	for (i = 0; i < sizeof(esc_txt)/sizeof(esc_txt[0]); i++) {
		if (esc_txt[i].flags & suppress_flags)
			continue;
		if ((r = sshbuf_putf(b, " %c%-3s - %s\r\n",
		    escape_char, esc_txt[i].cmd, esc_txt[i].text)) != 0)
			fatal_fr(r, "sshbuf_putf");
	}

	if ((r = sshbuf_putf(b,
	    " %c%c   - send the escape character by typing it twice\r\n"
	    "(Note that escapes are only recognized immediately after "
	    "newline.)\r\n", escape_char, escape_char)) != 0)
		fatal_fr(r, "sshbuf_putf");
}

/*
 * Process the characters one by one.
 */
static int
process_escapes(struct ssh *ssh, Channel *c,
    struct sshbuf *bin, struct sshbuf *bout, struct sshbuf *berr,
    char *buf, int len)
{
	pid_t pid;
	int r, bytes = 0;
	u_int i;
	u_char ch;
	char *s;
	struct escape_filter_ctx *efc = c->filter_ctx == NULL ?
	    NULL : (struct escape_filter_ctx *)c->filter_ctx;

	if (c->filter_ctx == NULL)
		return 0;

	if (len <= 0)
		return (0);

	for (i = 0; i < (u_int)len; i++) {
		/* Get one character at a time. */
		ch = buf[i];

		if (efc->escape_pending) {
			/* We have previously seen an escape character. */
			/* Clear the flag now. */
			efc->escape_pending = 0;

			/* Process the escaped character. */
			switch (ch) {
			case '.':
				/* Terminate the connection. */
				if ((r = sshbuf_putf(berr, "%c.\r\n",
				    efc->escape_char)) != 0)
					fatal_fr(r, "sshbuf_putf");
				if (c && c->ctl_chan != -1) {
					chan_read_failed(ssh, c);
					chan_write_failed(ssh, c);
					if (c->detach_user) {
						c->detach_user(ssh,
						    c->self, NULL);
					}
					c->type = SSH_CHANNEL_ABANDONED;
					sshbuf_reset(c->input);
					chan_ibuf_empty(ssh, c);
					return 0;
				} else
					quit_pending = 1;
				return -1;

			case 'Z' - 64:
				/* XXX support this for mux clients */
				if (c && c->ctl_chan != -1) {
					char b[16];
 noescape:
					if (ch == 'Z' - 64)
						snprintf(b, sizeof b, "^Z");
					else
						snprintf(b, sizeof b, "%c", ch);
					if ((r = sshbuf_putf(berr,
					    "%c%s escape not available to "
					    "multiplexed sessions\r\n",
					    efc->escape_char, b)) != 0)
						fatal_fr(r, "sshbuf_putf");
					continue;
				}
				/* Suspend the program. Inform the user */
				if ((r = sshbuf_putf(berr,
				    "%c^Z [suspend ssh]\r\n",
				    efc->escape_char)) != 0)
					fatal_fr(r, "sshbuf_putf");

				/* Restore terminal modes and suspend. */
				client_suspend_self(bin, bout, berr);

				/* We have been continued. */
				continue;

			case 'B':
				if ((r = sshbuf_putf(berr,
				    "%cB\r\n", efc->escape_char)) != 0)
					fatal_fr(r, "sshbuf_putf");
				channel_request_start(ssh, c->self, "break", 0);
				if ((r = sshpkt_put_u32(ssh, 1000)) != 0 ||
				    (r = sshpkt_send(ssh)) != 0)
					fatal_fr(r, "send packet");
				continue;

			case 'R':
				if (ssh->compat & SSH_BUG_NOREKEY)
					logit("Server does not "
					    "support re-keying");
				else
					need_rekeying = 1;
				continue;

			case 'V':
				/* FALLTHROUGH */
			case 'v':
				if (c && c->ctl_chan != -1)
					goto noescape;
				if (!log_is_on_stderr()) {
					if ((r = sshbuf_putf(berr,
					    "%c%c [Logging to syslog]\r\n",
					    efc->escape_char, ch)) != 0)
						fatal_fr(r, "sshbuf_putf");
					continue;
				}
				if (ch == 'V' && options.log_level >
				    SYSLOG_LEVEL_QUIET)
					log_change_level(--options.log_level);
				if (ch == 'v' && options.log_level <
				    SYSLOG_LEVEL_DEBUG3)
					log_change_level(++options.log_level);
				if ((r = sshbuf_putf(berr,
				    "%c%c [LogLevel %s]\r\n",
				    efc->escape_char, ch,
				    log_level_name(options.log_level))) != 0)
					fatal_fr(r, "sshbuf_putf");
				continue;

			case '&':
				if (c && c->ctl_chan != -1)
					goto noescape;
				/*
				 * Detach the program (continue to serve
				 * connections, but put in background and no
				 * more new connections).
				 */
				/* Restore tty modes. */
				leave_raw_mode(
				    options.request_tty == REQUEST_TTY_FORCE);

				/* Stop listening for new connections. */
				channel_stop_listening(ssh);

				if ((r = sshbuf_putf(berr, "%c& "
				    "[backgrounded]\n", efc->escape_char)) != 0)
					fatal_fr(r, "sshbuf_putf");

				/* Fork into background. */
				pid = fork();
				if (pid == -1) {
					error("fork: %.100s", strerror(errno));
					continue;
				}
				if (pid != 0) {	/* This is the parent. */
					/* The parent just exits. */
					exit(0);
				}
				/* The child continues serving connections. */
				/* fake EOF on stdin */
				if ((r = sshbuf_put_u8(bin, 4)) != 0)
					fatal_fr(r, "sshbuf_put_u8");
				return -1;
			case '?':
				print_escape_help(berr, efc->escape_char,
				    (c && c->ctl_chan != -1),
				    log_is_on_stderr());
				continue;

			case '#':
				if ((r = sshbuf_putf(berr, "%c#\r\n",
				    efc->escape_char)) != 0)
					fatal_fr(r, "sshbuf_putf");
				s = channel_open_message(ssh);
				if ((r = sshbuf_put(berr, s, strlen(s))) != 0)
					fatal_fr(r, "sshbuf_put");
				free(s);
				continue;

			case 'C':
				if (c && c->ctl_chan != -1)
					goto noescape;
				process_cmdline(ssh);
				continue;

			default:
				if (ch != efc->escape_char) {
					if ((r = sshbuf_put_u8(bin,
					    efc->escape_char)) != 0)
						fatal_fr(r, "sshbuf_put_u8");
					bytes++;
				}
				/* Escaped characters fall through here */
				break;
			}
		} else {
			/*
			 * The previous character was not an escape char.
			 * Check if this is an escape.
			 */
			if (last_was_cr && ch == efc->escape_char) {
				/*
				 * It is. Set the flag and continue to
				 * next character.
				 */
				efc->escape_pending = 1;
				continue;
			}
		}

		/*
		 * Normal character.  Record whether it was a newline,
		 * and append it to the buffer.
		 */
		last_was_cr = (ch == '\r' || ch == '\n');
		if ((r = sshbuf_put_u8(bin, ch)) != 0)
			fatal_fr(r, "sshbuf_put_u8");
		bytes++;
	}
	return bytes;
}

/*
 * Get packets from the connection input buffer, and process them as long as
 * there are packets available.
 *
 * Any unknown packets received during the actual
 * session cause the session to terminate.  This is
 * intended to make debugging easier since no
 * confirmations are sent.  Any compatible protocol
 * extensions must be negotiated during the
 * preparatory phase.
 */

static void
client_process_buffered_input_packets(struct ssh *ssh)
{
	ssh_dispatch_run_fatal(ssh, DISPATCH_NONBLOCK, &quit_pending);
}

/* scan buf[] for '~' before sending data to the peer */

/* Helper: allocate a new escape_filter_ctx and fill in its escape char */
void *
client_new_escape_filter_ctx(int escape_char)
{
	struct escape_filter_ctx *ret;

	ret = xcalloc(1, sizeof(*ret));
	ret->escape_pending = 0;
	ret->escape_char = escape_char;
	return (void *)ret;
}

/* Free the escape filter context on channel free */
void
client_filter_cleanup(struct ssh *ssh, int cid, void *ctx)
{
	free(ctx);
}

int
client_simple_escape_filter(struct ssh *ssh, Channel *c, char *buf, int len)
{
	if (c->extended_usage != CHAN_EXTENDED_WRITE)
		return 0;

	return process_escapes(ssh, c, c->input, c->output, c->extended,
	    buf, len);
}

static void
client_channel_closed(struct ssh *ssh, int id, void *arg)
{
	channel_cancel_cleanup(ssh, id);
	session_closed = 1;
	leave_raw_mode(options.request_tty == REQUEST_TTY_FORCE);
}

/*
 * Implements the interactive session with the server.  This is called after
 * the user has been authenticated, and a command has been started on the
 * remote host.  If escape_char != SSH_ESCAPECHAR_NONE, it is the character
 * used as an escape character for terminating or suspending the session.
 */
int
client_loop(struct ssh *ssh, int have_pty, int escape_char_arg,
    int ssh2_chan_id)
{
	struct pollfd *pfd = NULL;
	u_int npfd_alloc = 0, npfd_active = 0;
	double start_time, total_time;
	int r, len;
	u_int64_t ibytes, obytes;
	time_t previous_time;
	int conn_in_ready, conn_out_ready;

	debug("Entering interactive session.");

	if (options.control_master &&
	    !option_clear_or_none(options.control_path)) {
		debug("pledge: id");
		if (pledge("stdio rpath wpath cpath unix inet dns recvfd sendfd proc exec id tty",
		    NULL) == -1)
			fatal_f("pledge(): %s", strerror(errno));

	} else if (options.forward_x11 || options.permit_local_command) {
		debug("pledge: exec");
		if (pledge("stdio rpath wpath cpath unix inet dns proc exec tty",
		    NULL) == -1)
			fatal_f("pledge(): %s", strerror(errno));

	} else if (options.update_hostkeys) {
		debug("pledge: filesystem");
		if (pledge("stdio rpath wpath cpath unix inet dns proc tty",
		    NULL) == -1)
			fatal_f("pledge(): %s", strerror(errno));

	} else if (!option_clear_or_none(options.proxy_command) ||
	    options.fork_after_authentication) {
		debug("pledge: proc");
		if (pledge("stdio cpath unix inet dns proc tty", NULL) == -1)
			fatal_f("pledge(): %s", strerror(errno));

	} else {
		debug("pledge: network");
		if (pledge("stdio unix inet dns proc tty", NULL) == -1)
			fatal_f("pledge(): %s", strerror(errno));
	}

	start_time = monotime_double();
	previous_time = time(NULL); /* for metrics polling */

	/* Initialize variables. */
	last_was_cr = 1;
	exit_status = -1;
	connection_in = ssh_packet_get_connection_in(ssh);
	connection_out = ssh_packet_get_connection_out(ssh);

	quit_pending = 0;

	/* Initialize buffer. */
	if ((stderr_buffer = sshbuf_new()) == NULL)
		fatal_f("sshbuf_new failed");

	client_init_dispatch(ssh);

	/*
	 * Set signal handlers, (e.g. to restore non-blocking mode)
	 * but don't overwrite SIG_IGN, matches behaviour from rsh(1)
	 */
	if (ssh_signal(SIGHUP, SIG_IGN) != SIG_IGN)
		ssh_signal(SIGHUP, signal_handler);
	if (ssh_signal(SIGINT, SIG_IGN) != SIG_IGN)
		ssh_signal(SIGINT, signal_handler);
	if (ssh_signal(SIGQUIT, SIG_IGN) != SIG_IGN)
		ssh_signal(SIGQUIT, signal_handler);
	if (ssh_signal(SIGTERM, SIG_IGN) != SIG_IGN)
		ssh_signal(SIGTERM, signal_handler);
	ssh_signal(SIGWINCH, window_change_handler);

	if (have_pty)
		enter_raw_mode(options.request_tty == REQUEST_TTY_FORCE);

	session_ident = ssh2_chan_id;
	if (session_ident != -1) {
		if (escape_char_arg != SSH_ESCAPECHAR_NONE) {
			channel_register_filter(ssh, session_ident,
			    client_simple_escape_filter, NULL,
			    client_filter_cleanup,
			    client_new_escape_filter_ctx(
			    escape_char_arg));
		}
		channel_register_cleanup(ssh, session_ident,
		    client_channel_closed, 0);
	}

	schedule_server_alive_check();
	if (options.metrics)
		client_request_metrics(ssh); /* initial metrics polling */

	/* Main loop of the client for the interactive session mode. */
	while (!quit_pending) {
		if (options.metrics) {
			if ((time(NULL) - previous_time) >= options.metrics_interval) {
				client_request_metrics(ssh);
				previous_time = time(NULL);
			}
		}

		/* Process buffered packets sent by the server. */
		client_process_buffered_input_packets(ssh);

		if (session_closed && !channel_still_open(ssh))
			break;

		if (ssh_packet_is_rekeying(ssh)) {
			debug("rekeying in progress");
		} else if (need_rekeying) {
			/* manual rekey request */
			debug("need rekeying");
			if ((r = kex_start_rekex(ssh)) != 0)
				fatal_fr(r, "kex_start_rekex");
			need_rekeying = 0;
		} else {
			/*
			 * Make packets from buffered channel data, and
			 * enqueue them for sending to the server.
			 */
			if (ssh_packet_not_very_much_data_to_write(ssh))
				channel_output_poll(ssh);

			/*
			 * Check if the window size has changed, and buffer a
			 * message about it to the server if so.
			 */
			client_check_window_change(ssh);

			if (quit_pending)
				break;
		}
		/*
		 * Wait until we have something to do (something becomes
		 * available on one of the descriptors).
		 */
		client_wait_until_can_do_something(ssh, &pfd, &npfd_alloc,
		    &npfd_active, ssh_packet_is_rekeying(ssh),
		    &conn_in_ready, &conn_out_ready);

		if (quit_pending)
			break;

		/* Do channel operations. */
		channel_after_poll(ssh, pfd, npfd_active);

		/* Buffer input from the connection.  */
		if (conn_in_ready)
			client_process_net_input(ssh);

		if (quit_pending)
			break;

		/* A timeout may have triggered rekeying */
		if ((r = ssh_packet_check_rekey(ssh)) != 0)
			fatal_fr(r, "cannot start rekeying");

		/*
		 * Send as much buffered packet data as possible to the
		 * sender.
		 */
		if (conn_out_ready) {
			if ((r = ssh_packet_write_poll(ssh)) != 0) {
				sshpkt_fatal(ssh, r,
				    "%s: ssh_packet_write_poll", __func__);
			}
		}

		/*
		 * If we are a backgrounded control master, and the
		 * timeout has expired without any active client
		 * connections, then quit.
		 */
		if (control_persist_exit_time > 0) {
			if (monotime() >= control_persist_exit_time) {
				debug("ControlPersist timeout expired");
				break;
			}
		}
	}

	if (options.metrics)
		client_request_metrics(ssh); /* final metrics polling */

	free(pfd);

	/* Terminate the session. */

	/* Stop watching for window change. */
	ssh_signal(SIGWINCH, SIG_DFL);

	if ((r = sshpkt_start(ssh, SSH2_MSG_DISCONNECT)) != 0 ||
	    (r = sshpkt_put_u32(ssh, SSH2_DISCONNECT_BY_APPLICATION)) != 0 ||
	    (r = sshpkt_put_cstring(ssh, "disconnected by user")) != 0 ||
	    (r = sshpkt_put_cstring(ssh, "")) != 0 ||	/* language tag */
	    (r = sshpkt_send(ssh)) != 0 ||
	    (r = ssh_packet_write_wait(ssh)) != 0)
		fatal_fr(r, "send disconnect");

	channel_free_all(ssh);

	if (have_pty)
		leave_raw_mode(options.request_tty == REQUEST_TTY_FORCE);

	/*
	 * If there was no shell or command requested, there will be no remote
	 * exit status to be returned.  In that case, clear error code if the
	 * connection was deliberately terminated at this end.
	 */
	if (options.session_type == SESSION_TYPE_NONE &&
	    received_signal == SIGTERM) {
		received_signal = 0;
		exit_status = 0;
	}

	if (received_signal) {
		verbose("Killed by signal %d.", (int) received_signal);
		cleanup_exit(255);
	}

	/*
	 * In interactive mode (with pseudo tty) display a message indicating
	 * that the connection has been closed.
	 */
	if (have_pty && options.log_level >= SYSLOG_LEVEL_INFO)
		quit_message("Connection to %s closed.", host);

	/* Output any buffered data for stderr. */
	if (sshbuf_len(stderr_buffer) > 0) {
		len = atomicio(vwrite, fileno(stderr),
		    (u_char *)sshbuf_ptr(stderr_buffer),
		    sshbuf_len(stderr_buffer));
		if (len < 0 || (u_int)len != sshbuf_len(stderr_buffer))
			error("Write failed flushing stderr buffer.");
		else if ((r = sshbuf_consume(stderr_buffer, len)) != 0)
			fatal_fr(r, "sshbuf_consume");
	}

	/* Clear and free any buffers. */
	sshbuf_free(stderr_buffer);

	/* Report bytes transferred, and transfer rates. */
	total_time = monotime_double() - start_time;
	ssh_packet_get_bytes(ssh, &ibytes, &obytes);
	verbose("Transferred: sent %llu, received %llu bytes, in %.1f seconds",
	    (unsigned long long)obytes, (unsigned long long)ibytes, total_time);
	if (total_time > 0)
		verbose("Bytes per second: sent %.1f, received %.1f",
		    obytes / total_time, ibytes / total_time);
	/* Return the exit status of the program. */
	debug("Exit status %d", exit_status);
	return exit_status;
}

/*********/

static Channel *
client_request_forwarded_tcpip(struct ssh *ssh, const char *request_type,
    int rchan, u_int rwindow, u_int rmaxpack)
{
	Channel *c = NULL;
	struct sshbuf *b = NULL;
	char *listen_address, *originator_address;
	u_int listen_port, originator_port;
	int r;

	/* Get rest of the packet */
	if ((r = sshpkt_get_cstring(ssh, &listen_address, NULL)) != 0 ||
	    (r = sshpkt_get_u32(ssh, &listen_port)) != 0 ||
	    (r = sshpkt_get_cstring(ssh, &originator_address, NULL)) != 0 ||
	    (r = sshpkt_get_u32(ssh, &originator_port)) != 0 ||
	    (r = sshpkt_get_end(ssh)) != 0)
		fatal_fr(r, "parse packet");

	debug_f("listen %s port %d, originator %s port %d",
	    listen_address, listen_port, originator_address, originator_port);

	if (listen_port > 0xffff)
		error_f("invalid listen port");
	else if (originator_port > 0xffff)
		error_f("invalid originator port");
	else {
		c = channel_connect_by_listen_address(ssh,
		    listen_address, listen_port, "forwarded-tcpip",
		    originator_address);
	}

	if (c != NULL && c->type == SSH_CHANNEL_MUX_CLIENT) {
		if ((b = sshbuf_new()) == NULL) {
			error_f("alloc reply");
			goto out;
		}
		/* reconstruct and send to muxclient */
		if ((r = sshbuf_put_u8(b, 0)) != 0 ||	/* padlen */
		    (r = sshbuf_put_u8(b, SSH2_MSG_CHANNEL_OPEN)) != 0 ||
		    (r = sshbuf_put_cstring(b, request_type)) != 0 ||
		    (r = sshbuf_put_u32(b, rchan)) != 0 ||
		    (r = sshbuf_put_u32(b, rwindow)) != 0 ||
		    (r = sshbuf_put_u32(b, rmaxpack)) != 0 ||
		    (r = sshbuf_put_cstring(b, listen_address)) != 0 ||
		    (r = sshbuf_put_u32(b, listen_port)) != 0 ||
		    (r = sshbuf_put_cstring(b, originator_address)) != 0 ||
		    (r = sshbuf_put_u32(b, originator_port)) != 0 ||
		    (r = sshbuf_put_stringb(c->output, b)) != 0) {
			error_fr(r, "compose for muxclient");
			goto out;
		}
	}

 out:
	sshbuf_free(b);
	free(originator_address);
	free(listen_address);
	return c;
}

static Channel *
client_request_forwarded_streamlocal(struct ssh *ssh,
    const char *request_type, int rchan)
{
	Channel *c = NULL;
	char *listen_path;
	int r;

	/* Get the remote path. */
	if ((r = sshpkt_get_cstring(ssh, &listen_path, NULL)) != 0 ||
	    (r = sshpkt_get_string(ssh, NULL, NULL)) != 0 ||	/* reserved */
	    (r = sshpkt_get_end(ssh)) != 0)
		fatal_fr(r, "parse packet");

	debug_f("request: %s", listen_path);

	c = channel_connect_by_listen_path(ssh, listen_path,
	    "forwarded-streamlocal@openssh.com", "forwarded-streamlocal");
	free(listen_path);
	return c;
}

static Channel *
client_request_x11(struct ssh *ssh, const char *request_type, int rchan)
{
	Channel *c = NULL;
	char *originator;
	u_int originator_port;
	int r, sock;

	if (!options.forward_x11) {
		error("Warning: ssh server tried X11 forwarding.");
		error("Warning: this is probably a break-in attempt by a "
		    "malicious server.");
		return NULL;
	}
	if (x11_refuse_time != 0 && (u_int)monotime() >= x11_refuse_time) {
		verbose("Rejected X11 connection after ForwardX11Timeout "
		    "expired");
		return NULL;
	}
	if ((r = sshpkt_get_cstring(ssh, &originator, NULL)) != 0 ||
	    (r = sshpkt_get_u32(ssh, &originator_port)) != 0 ||
	    (r = sshpkt_get_end(ssh)) != 0)
		fatal_fr(r, "parse packet");
	/* XXX check permission */
	/* XXX range check originator port? */
	debug("client_request_x11: request from %s %u", originator,
	    originator_port);
	free(originator);
	sock = x11_connect_display(ssh);
	if (sock < 0)
		return NULL;
        c = channel_new(ssh, "x11",
			SSH_CHANNEL_X11_OPEN, sock, sock, -1,
			/* again is this really necessary for X11? */
			options.hpn_disabled ? CHAN_TCP_WINDOW_DEFAULT : options.hpn_buffer_size,
			CHAN_X11_PACKET_DEFAULT, 0, "x11", 1);
	c->force_drain = 1;
	return c;
}

static Channel *
client_request_agent(struct ssh *ssh, const char *request_type, int rchan)
{
	Channel *c = NULL;
	int r, sock;

	if (!options.forward_agent) {
		error("Warning: ssh server tried agent forwarding.");
		error("Warning: this is probably a break-in attempt by a "
		    "malicious server.");
		return NULL;
	}
	if (forward_agent_sock_path == NULL) {
		r = ssh_get_authentication_socket(&sock);
	} else {
		r = ssh_get_authentication_socket_path(forward_agent_sock_path, &sock);
	}
	if (r != 0) {
		if (r != SSH_ERR_AGENT_NOT_PRESENT)
			debug_fr(r, "ssh_get_authentication_socket");
		return NULL;
	}
	if ((r = ssh_agent_bind_hostkey(sock, ssh->kex->initial_hostkey,
	    ssh->kex->session_id, ssh->kex->initial_sig, 1)) == 0)
		debug_f("bound agent to hostkey");
	else
		debug2_fr(r, "ssh_agent_bind_hostkey");

	c = channel_new(ssh, "authentication agent connection",
			SSH_CHANNEL_OPEN, sock, sock, -1,
			options.hpn_disabled ? CHAN_X11_WINDOW_DEFAULT : options.hpn_buffer_size,
			CHAN_TCP_PACKET_DEFAULT, 0,
			"authentication agent connection", 1);
	c->force_drain = 1;
	return c;
}

char *
client_request_tun_fwd(struct ssh *ssh, int tun_mode,
    int local_tun, int remote_tun, channel_open_fn *cb, void *cbctx)
{
	Channel *c;
	int r, fd;
	char *ifname = NULL;

	if (tun_mode == SSH_TUNMODE_NO)
		return 0;

	debug("Requesting tun unit %d in mode %d", local_tun, tun_mode);

	/* Open local tunnel device */
	if ((fd = tun_open(local_tun, tun_mode, &ifname)) == -1) {
		error("Tunnel device open failed.");
		return NULL;
	}
	debug("Tunnel forwarding using interface %s", ifname);

        c = channel_new(ssh, "tun", SSH_CHANNEL_OPENING, fd, fd, -1,
	    options.hpn_disabled ? CHAN_TCP_WINDOW_DEFAULT : options.hpn_buffer_size,
	    CHAN_TCP_PACKET_DEFAULT, 0, "tun", 1);
	c->datagram = 1;



#if defined(SSH_TUN_FILTER)
	if (options.tun_open == SSH_TUNMODE_POINTOPOINT)
		channel_register_filter(ssh, c->self, sys_tun_infilter,
		    sys_tun_outfilter, NULL, NULL);
#endif

	if (cb != NULL)
		channel_register_open_confirm(ssh, c->self, cb, cbctx);

	if ((r = sshpkt_start(ssh, SSH2_MSG_CHANNEL_OPEN)) != 0 ||
	    (r = sshpkt_put_cstring(ssh, "tun@openssh.com")) != 0 ||
	    (r = sshpkt_put_u32(ssh, c->self)) != 0 ||
	    (r = sshpkt_put_u32(ssh, c->local_window_max)) != 0 ||
	    (r = sshpkt_put_u32(ssh, c->local_maxpacket)) != 0 ||
	    (r = sshpkt_put_u32(ssh, tun_mode)) != 0 ||
	    (r = sshpkt_put_u32(ssh, remote_tun)) != 0 ||
	    (r = sshpkt_send(ssh)) != 0)
		sshpkt_fatal(ssh, r, "%s: send reply", __func__);

	return ifname;
}

/* XXXX move to generic input handler */
static int
client_input_channel_open(int type, u_int32_t seq, struct ssh *ssh)
{
	Channel *c = NULL;
	char *ctype = NULL;
	int r;
	u_int rchan;
	size_t len;
	u_int rmaxpack, rwindow;

	if ((r = sshpkt_get_cstring(ssh, &ctype, &len)) != 0 ||
	    (r = sshpkt_get_u32(ssh, &rchan)) != 0 ||
	    (r = sshpkt_get_u32(ssh, &rwindow)) != 0 ||
	    (r = sshpkt_get_u32(ssh, &rmaxpack)) != 0)
		goto out;

	debug("client_input_channel_open: ctype %s rchan %d win %d max %d",
	    ctype, rchan, rwindow, rmaxpack);

	if (strcmp(ctype, "forwarded-tcpip") == 0) {
		c = client_request_forwarded_tcpip(ssh, ctype, rchan, rwindow,
		    rmaxpack);
	} else if (strcmp(ctype, "forwarded-streamlocal@openssh.com") == 0) {
		c = client_request_forwarded_streamlocal(ssh, ctype, rchan);
	} else if (strcmp(ctype, "x11") == 0) {
		c = client_request_x11(ssh, ctype, rchan);
	} else if (strcmp(ctype, "auth-agent@openssh.com") == 0) {
		c = client_request_agent(ssh, ctype, rchan);
	}
	if (c != NULL && c->type == SSH_CHANNEL_MUX_CLIENT) {
		debug3("proxied to downstream: %s", ctype);
	} else if (c != NULL) {
		debug("confirm %s", ctype);
		c->remote_id = rchan;
		c->have_remote_id = 1;
		c->remote_window = rwindow;
		c->remote_maxpacket = rmaxpack;
		if (c->type != SSH_CHANNEL_CONNECTING) {
			if ((r = sshpkt_start(ssh, SSH2_MSG_CHANNEL_OPEN_CONFIRMATION)) != 0 ||
			    (r = sshpkt_put_u32(ssh, c->remote_id)) != 0 ||
			    (r = sshpkt_put_u32(ssh, c->self)) != 0 ||
			    (r = sshpkt_put_u32(ssh, c->local_window)) != 0 ||
			    (r = sshpkt_put_u32(ssh, c->local_maxpacket)) != 0 ||
			    (r = sshpkt_send(ssh)) != 0)
				sshpkt_fatal(ssh, r, "%s: send reply", __func__);
		}
	} else {
		debug("failure %s", ctype);
		if ((r = sshpkt_start(ssh, SSH2_MSG_CHANNEL_OPEN_FAILURE)) != 0 ||
		    (r = sshpkt_put_u32(ssh, rchan)) != 0 ||
		    (r = sshpkt_put_u32(ssh, SSH2_OPEN_ADMINISTRATIVELY_PROHIBITED)) != 0 ||
		    (r = sshpkt_put_cstring(ssh, "open failed")) != 0 ||
		    (r = sshpkt_put_cstring(ssh, "")) != 0 ||
		    (r = sshpkt_send(ssh)) != 0)
			sshpkt_fatal(ssh, r, "%s: send failure", __func__);
	}
	r = 0;
 out:
	free(ctype);
	return r;
}

static int
client_input_channel_req(int type, u_int32_t seq, struct ssh *ssh)
{
	Channel *c = NULL;
	char *rtype = NULL;
	u_char reply;
	u_int id, exitval;
	int r, success = 0;

	if ((r = sshpkt_get_u32(ssh, &id)) != 0)
		return r;
	if (id <= INT_MAX)
		c = channel_lookup(ssh, id);
	if (channel_proxy_upstream(c, type, seq, ssh))
		return 0;
	if ((r = sshpkt_get_cstring(ssh, &rtype, NULL)) != 0 ||
	    (r = sshpkt_get_u8(ssh, &reply)) != 0)
		goto out;

	debug("client_input_channel_req: channel %u rtype %s reply %d",
	    id, rtype, reply);

	if (c == NULL) {
		error("client_input_channel_req: channel %d: "
		    "unknown channel", id);
	} else if (strcmp(rtype, "eow@openssh.com") == 0) {
		if ((r = sshpkt_get_end(ssh)) != 0)
			goto out;
		chan_rcvd_eow(ssh, c);
	} else if (strcmp(rtype, "exit-status") == 0) {
		if ((r = sshpkt_get_u32(ssh, &exitval)) != 0)
			goto out;
		if (c->ctl_chan != -1) {
			mux_exit_message(ssh, c, exitval);
			success = 1;
		} else if ((int)id == session_ident) {
			/* Record exit value of local session */
			success = 1;
			exit_status = exitval;
		} else {
			/* Probably for a mux channel that has already closed */
			debug_f("no sink for exit-status on channel %d",
			    id);
		}
		if ((r = sshpkt_get_end(ssh)) != 0)
			goto out;
	}
	if (reply && c != NULL && !(c->flags & CHAN_CLOSE_SENT)) {
		if (!c->have_remote_id)
			fatal_f("channel %d: no remote_id", c->self);
		if ((r = sshpkt_start(ssh, success ?
		    SSH2_MSG_CHANNEL_SUCCESS : SSH2_MSG_CHANNEL_FAILURE)) != 0 ||
		    (r = sshpkt_put_u32(ssh, c->remote_id)) != 0 ||
		    (r = sshpkt_send(ssh)) != 0)
			sshpkt_fatal(ssh, r, "%s: send failure", __func__);
	}
	r = 0;
 out:
	free(rtype);
	return r;
}

struct hostkeys_update_ctx {
	/* The hostname and (optionally) IP address string for the server */
	char *host_str, *ip_str;

	/*
	 * Keys received from the server and a flag for each indicating
	 * whether they already exist in known_hosts.
	 * keys_match is filled in by hostkeys_find() and later (for new
	 * keys) by client_global_hostkeys_private_confirm().
	 */
	struct sshkey **keys;
	u_int *keys_match;	/* mask of HKF_MATCH_* from hostfile.h */
	int *keys_verified;	/* flag for new keys verified by server */
	size_t nkeys, nnew, nincomplete; /* total, new keys, incomplete match */

	/*
	 * Keys that are in known_hosts, but were not present in the update
	 * from the server (i.e. scheduled to be deleted).
	 * Filled in by hostkeys_find().
	 */
	struct sshkey **old_keys;
	size_t nold;

	/* Various special cases. */
	int complex_hostspec;	/* wildcard or manual pattern-list host name */
	int ca_available;	/* saw CA key for this host */
	int old_key_seen;	/* saw old key with other name/addr */
	int other_name_seen;	/* saw key with other name/addr */
};

static void
hostkeys_update_ctx_free(struct hostkeys_update_ctx *ctx)
{
	size_t i;

	if (ctx == NULL)
		return;
	for (i = 0; i < ctx->nkeys; i++)
		sshkey_free(ctx->keys[i]);
	free(ctx->keys);
	free(ctx->keys_match);
	free(ctx->keys_verified);
	for (i = 0; i < ctx->nold; i++)
		sshkey_free(ctx->old_keys[i]);
	free(ctx->old_keys);
	free(ctx->host_str);
	free(ctx->ip_str);
	free(ctx);
}

/*
 * Returns non-zero if a known_hosts hostname list is not of a form that
 * can be handled by UpdateHostkeys. These include wildcard hostnames and
 * hostnames lists that do not follow the form host[,ip].
 */
static int
hostspec_is_complex(const char *hosts)
{
	char *cp;

	/* wildcard */
	if (strchr(hosts, '*') != NULL || strchr(hosts, '?') != NULL)
		return 1;
	/* single host/ip = ok */
	if ((cp = strchr(hosts, ',')) == NULL)
		return 0;
	/* more than two entries on the line */
	if (strchr(cp + 1, ',') != NULL)
		return 1;
	/* XXX maybe parse cp+1 and ensure it is an IP? */
	return 0;
}

/* callback to search for ctx->keys in known_hosts */
static int
hostkeys_find(struct hostkey_foreach_line *l, void *_ctx)
{
	struct hostkeys_update_ctx *ctx = (struct hostkeys_update_ctx *)_ctx;
	size_t i;
	struct sshkey **tmp;

	if (l->key == NULL)
		return 0;
	if (l->status != HKF_STATUS_MATCHED) {
		/* Record if one of the keys appears on a non-matching line */
		for (i = 0; i < ctx->nkeys; i++) {
			if (sshkey_equal(l->key, ctx->keys[i])) {
				ctx->other_name_seen = 1;
				debug3_f("found %s key under different "
				    "name/addr at %s:%ld",
				    sshkey_ssh_name(ctx->keys[i]),
				    l->path, l->linenum);
				return 0;
			}
		}
		return 0;
	}
	/* Don't proceed if revocation or CA markers are present */
	/* XXX relax this */
	if (l->marker != MRK_NONE) {
		debug3_f("hostkeys file %s:%ld has CA/revocation marker",
		    l->path, l->linenum);
		ctx->complex_hostspec = 1;
		return 0;
	}

	/* If CheckHostIP is enabled, then check for mismatched hostname/addr */
	if (ctx->ip_str != NULL && strchr(l->hosts, ',') != NULL) {
		if ((l->match & HKF_MATCH_HOST) == 0) {
			/* Record if address matched a different hostname. */
			ctx->other_name_seen = 1;
			debug3_f("found address %s against different hostname "
			    "at %s:%ld", ctx->ip_str, l->path, l->linenum);
			return 0;
		} else if ((l->match & HKF_MATCH_IP) == 0) {
			/* Record if hostname matched a different address. */
			ctx->other_name_seen = 1;
			debug3_f("found hostname %s against different address "
			    "at %s:%ld", ctx->host_str, l->path, l->linenum);
		}
	}

	/*
	 * UpdateHostkeys is skipped for wildcard host names and hostnames
	 * that contain more than two entries (ssh never writes these).
	 */
	if (hostspec_is_complex(l->hosts)) {
		debug3_f("hostkeys file %s:%ld complex host specification",
		    l->path, l->linenum);
		ctx->complex_hostspec = 1;
		return 0;
	}

	/* Mark off keys we've already seen for this host */
	for (i = 0; i < ctx->nkeys; i++) {
		if (!sshkey_equal(l->key, ctx->keys[i]))
			continue;
		debug3_f("found %s key at %s:%ld",
		    sshkey_ssh_name(ctx->keys[i]), l->path, l->linenum);
		ctx->keys_match[i] |= l->match;
		return 0;
	}
	/* This line contained a key that not offered by the server */
	debug3_f("deprecated %s key at %s:%ld", sshkey_ssh_name(l->key),
	    l->path, l->linenum);
	if ((tmp = recallocarray(ctx->old_keys, ctx->nold, ctx->nold + 1,
	    sizeof(*ctx->old_keys))) == NULL)
		fatal_f("recallocarray failed nold = %zu", ctx->nold);
	ctx->old_keys = tmp;
	ctx->old_keys[ctx->nold++] = l->key;
	l->key = NULL;

	return 0;
}

/* callback to search for ctx->old_keys in known_hosts under other names */
static int
hostkeys_check_old(struct hostkey_foreach_line *l, void *_ctx)
{
	struct hostkeys_update_ctx *ctx = (struct hostkeys_update_ctx *)_ctx;
	size_t i;
	int hashed;

	/* only care about lines that *don't* match the active host spec */
	if (l->status == HKF_STATUS_MATCHED || l->key == NULL)
		return 0;

	hashed = l->match & (HKF_MATCH_HOST_HASHED|HKF_MATCH_IP_HASHED);
	for (i = 0; i < ctx->nold; i++) {
		if (!sshkey_equal(l->key, ctx->old_keys[i]))
			continue;
		debug3_f("found deprecated %s key at %s:%ld as %s",
		    sshkey_ssh_name(ctx->old_keys[i]), l->path, l->linenum,
		    hashed ? "[HASHED]" : l->hosts);
		ctx->old_key_seen = 1;
		break;
	}
	return 0;
}

/*
 * Check known_hosts files for deprecated keys under other names. Returns 0
 * on success or -1 on failure. Updates ctx->old_key_seen if deprecated keys
 * exist under names other than the active hostname/IP.
 */
static int
check_old_keys_othernames(struct hostkeys_update_ctx *ctx)
{
	size_t i;
	int r;

	debug2_f("checking for %zu deprecated keys", ctx->nold);
	for (i = 0; i < options.num_user_hostfiles; i++) {
		debug3_f("searching %s for %s / %s",
		    options.user_hostfiles[i], ctx->host_str,
		    ctx->ip_str ? ctx->ip_str : "(none)");
		if ((r = hostkeys_foreach(options.user_hostfiles[i],
		    hostkeys_check_old, ctx, ctx->host_str, ctx->ip_str,
		    HKF_WANT_PARSE_KEY, 0)) != 0) {
			if (r == SSH_ERR_SYSTEM_ERROR && errno == ENOENT) {
				debug_f("hostkeys file %s does not exist",
				    options.user_hostfiles[i]);
				continue;
			}
			error_fr(r, "hostkeys_foreach failed for %s",
			    options.user_hostfiles[i]);
			return -1;
		}
	}
	return 0;
}

static void
hostkey_change_preamble(LogLevel loglevel)
{
	do_log2(loglevel, "The server has updated its host keys.");
	do_log2(loglevel, "These changes were verified by the server's "
	    "existing trusted key.");
}

static void
update_known_hosts(struct hostkeys_update_ctx *ctx)
{
	int r, was_raw = 0, first = 1;
	int asking = options.update_hostkeys == SSH_UPDATE_HOSTKEYS_ASK;
	LogLevel loglevel = asking ?  SYSLOG_LEVEL_INFO : SYSLOG_LEVEL_VERBOSE;
	char *fp, *response;
	size_t i;
	struct stat sb;

	for (i = 0; i < ctx->nkeys; i++) {
		if (!ctx->keys_verified[i])
			continue;
		if ((fp = sshkey_fingerprint(ctx->keys[i],
		    options.fingerprint_hash, SSH_FP_DEFAULT)) == NULL)
			fatal_f("sshkey_fingerprint failed");
		if (first && asking)
			hostkey_change_preamble(loglevel);
		do_log2(loglevel, "Learned new hostkey: %s %s",
		    sshkey_type(ctx->keys[i]), fp);
		first = 0;
		free(fp);
	}
	for (i = 0; i < ctx->nold; i++) {
		if ((fp = sshkey_fingerprint(ctx->old_keys[i],
		    options.fingerprint_hash, SSH_FP_DEFAULT)) == NULL)
			fatal_f("sshkey_fingerprint failed");
		if (first && asking)
			hostkey_change_preamble(loglevel);
		do_log2(loglevel, "Deprecating obsolete hostkey: %s %s",
		    sshkey_type(ctx->old_keys[i]), fp);
		first = 0;
		free(fp);
	}
	if (options.update_hostkeys == SSH_UPDATE_HOSTKEYS_ASK) {
		if (get_saved_tio() != NULL) {
			leave_raw_mode(1);
			was_raw = 1;
		}
		response = NULL;
		for (i = 0; !quit_pending && i < 3; i++) {
			free(response);
			response = read_passphrase("Accept updated hostkeys? "
			    "(yes/no): ", RP_ECHO);
			if (strcasecmp(response, "yes") == 0)
				break;
			else if (quit_pending || response == NULL ||
			    strcasecmp(response, "no") == 0) {
				options.update_hostkeys = 0;
				break;
			} else {
				do_log2(loglevel, "Please enter "
				    "\"yes\" or \"no\"");
			}
		}
		if (quit_pending || i >= 3 || response == NULL)
			options.update_hostkeys = 0;
		free(response);
		if (was_raw)
			enter_raw_mode(1);
	}
	if (options.update_hostkeys == 0)
		return;
	/*
	 * Now that all the keys are verified, we can go ahead and replace
	 * them in known_hosts (assuming SSH_UPDATE_HOSTKEYS_ASK didn't
	 * cancel the operation).
	 */
	for (i = 0; i < options.num_user_hostfiles; i++) {
		/*
		 * NB. keys are only added to hostfiles[0], for the rest we
		 * just delete the hostname entries.
		 */
		if (stat(options.user_hostfiles[i], &sb) != 0) {
			if (errno == ENOENT) {
				debug_f("known hosts file %s does not "
				    "exist", options.user_hostfiles[i]);
			} else {
				error_f("known hosts file %s "
				    "inaccessible: %s",
				    options.user_hostfiles[i], strerror(errno));
			}
			continue;
		}
		if ((r = hostfile_replace_entries(options.user_hostfiles[i],
		    ctx->host_str, ctx->ip_str,
		    i == 0 ? ctx->keys : NULL, i == 0 ? ctx->nkeys : 0,
		    options.hash_known_hosts, 0,
		    options.fingerprint_hash)) != 0) {
			error_fr(r, "hostfile_replace_entries failed for %s",
			    options.user_hostfiles[i]);
		}
	}
}

static void
client_global_hostkeys_private_confirm(struct ssh *ssh, int type,
    u_int32_t seq, void *_ctx)
{
	struct hostkeys_update_ctx *ctx = (struct hostkeys_update_ctx *)_ctx;
	size_t i, ndone;
	struct sshbuf *signdata;
	int r, plaintype;
	const u_char *sig;
	const char *rsa_kexalg = NULL;
	char *alg = NULL;
	size_t siglen;

	if (ctx->nnew == 0)
		fatal_f("ctx->nnew == 0"); /* sanity */
	if (type != SSH2_MSG_REQUEST_SUCCESS) {
		error("Server failed to confirm ownership of "
		    "private host keys");
		hostkeys_update_ctx_free(ctx);
		return;
	}
	if (sshkey_type_plain(sshkey_type_from_name(
	    ssh->kex->hostkey_alg)) == KEY_RSA)
		rsa_kexalg = ssh->kex->hostkey_alg;
	if ((signdata = sshbuf_new()) == NULL)
		fatal_f("sshbuf_new failed");
	/*
	 * Expect a signature for each of the ctx->nnew private keys we
	 * haven't seen before. They will be in the same order as the
	 * ctx->keys where the corresponding ctx->keys_match[i] == 0.
	 */
	for (ndone = i = 0; i < ctx->nkeys; i++) {
		if (ctx->keys_match[i])
			continue;
		plaintype = sshkey_type_plain(ctx->keys[i]->type);
		/* Prepare data to be signed: session ID, unique string, key */
		sshbuf_reset(signdata);
		if ( (r = sshbuf_put_cstring(signdata,
		    "hostkeys-prove-00@openssh.com")) != 0 ||
		    (r = sshbuf_put_stringb(signdata,
		    ssh->kex->session_id)) != 0 ||
		    (r = sshkey_puts(ctx->keys[i], signdata)) != 0)
			fatal_fr(r, "compose signdata");
		/* Extract and verify signature */
		if ((r = sshpkt_get_string_direct(ssh, &sig, &siglen)) != 0) {
			error_fr(r, "parse sig");
			goto out;
		}
		if ((r = sshkey_get_sigtype(sig, siglen, &alg)) != 0) {
			error_fr(r, "server gave unintelligible signature "
			    "for %s key %zu", sshkey_type(ctx->keys[i]), i);
			goto out;
		}
		/*
		 * Special case for RSA keys: if a RSA hostkey was negotiated,
		 * then use its signature type for verification of RSA hostkey
		 * proofs. Otherwise, accept only RSA-SHA256/512 signatures.
		 */
		if (plaintype == KEY_RSA && rsa_kexalg == NULL &&
		    match_pattern_list(alg, HOSTKEY_PROOF_RSA_ALGS, 0) != 1) {
			debug_f("server used untrusted RSA signature algorithm "
			    "%s for key %zu, disregarding", alg, i);
			free(alg);
			/* zap the key from the list */
			sshkey_free(ctx->keys[i]);
			ctx->keys[i] = NULL;
			ndone++;
			continue;
		}
		debug3_f("verify %s key %zu using sigalg %s",
		    sshkey_type(ctx->keys[i]), i, alg);
		free(alg);
		if ((r = sshkey_verify(ctx->keys[i], sig, siglen,
		    sshbuf_ptr(signdata), sshbuf_len(signdata),
		    plaintype == KEY_RSA ? rsa_kexalg : NULL, 0, NULL)) != 0) {
			error_fr(r, "server gave bad signature for %s key %zu",
			    sshkey_type(ctx->keys[i]), i);
			goto out;
		}
		/* Key is good. Mark it as 'seen' */
		ctx->keys_verified[i] = 1;
		ndone++;
	}
	/* Shouldn't happen */
	if (ndone != ctx->nnew)
		fatal_f("ndone != ctx->nnew (%zu / %zu)", ndone, ctx->nnew);
	if ((r = sshpkt_get_end(ssh)) != 0) {
		error_f("protocol error");
		goto out;
	}

	/* Make the edits to known_hosts */
	update_known_hosts(ctx);
 out:
	hostkeys_update_ctx_free(ctx);
}

/*
 * Returns non-zero if the key is accepted by HostkeyAlgorithms.
 * Made slightly less trivial by the multiple RSA signature algorithm names.
 */
static int
key_accepted_by_hostkeyalgs(const struct sshkey *key)
{
	const char *ktype = sshkey_ssh_name(key);
	const char *hostkeyalgs = options.hostkeyalgorithms;

	if (key == NULL || key->type == KEY_UNSPEC)
		return 0;
	if (key->type == KEY_RSA &&
	    (match_pattern_list("rsa-sha2-256", hostkeyalgs, 0) == 1 ||
	    match_pattern_list("rsa-sha2-512", hostkeyalgs, 0) == 1))
		return 1;
	return match_pattern_list(ktype, hostkeyalgs, 0) == 1;
}

/*
 * Handle hostkeys-00@openssh.com global request to inform the client of all
 * the server's hostkeys. The keys are checked against the user's
 * HostkeyAlgorithms preference before they are accepted.
 */
static int
client_input_hostkeys(struct ssh *ssh)
{
	const u_char *blob = NULL;
	size_t i, len = 0;
	struct sshbuf *buf = NULL;
	struct sshkey *key = NULL, **tmp;
	int r;
	char *fp;
	static int hostkeys_seen = 0; /* XXX use struct ssh */
	extern struct sockaddr_storage hostaddr; /* XXX from ssh.c */
	struct hostkeys_update_ctx *ctx = NULL;
	u_int want;

	if (hostkeys_seen)
		fatal_f("server already sent hostkeys");
	if (options.update_hostkeys == SSH_UPDATE_HOSTKEYS_ASK &&
	    options.batch_mode)
		return 1; /* won't ask in batchmode, so don't even try */
	if (!options.update_hostkeys || options.num_user_hostfiles <= 0)
		return 1;

	ctx = xcalloc(1, sizeof(*ctx));
	while (ssh_packet_remaining(ssh) > 0) {
		sshkey_free(key);
		key = NULL;
		if ((r = sshpkt_get_string_direct(ssh, &blob, &len)) != 0) {
			error_fr(r, "parse key");
			goto out;
		}
		if ((r = sshkey_from_blob(blob, len, &key)) != 0) {
			do_log2_fr(r, r == SSH_ERR_KEY_TYPE_UNKNOWN ?
			    SYSLOG_LEVEL_DEBUG1 : SYSLOG_LEVEL_ERROR,
			    "convert key");
			continue;
		}
		fp = sshkey_fingerprint(key, options.fingerprint_hash,
		    SSH_FP_DEFAULT);
		debug3_f("received %s key %s", sshkey_type(key), fp);
		free(fp);

		if (!key_accepted_by_hostkeyalgs(key)) {
			debug3_f("%s key not permitted by "
			    "HostkeyAlgorithms", sshkey_ssh_name(key));
			continue;
		}
		/* Skip certs */
		if (sshkey_is_cert(key)) {
			debug3_f("%s key is a certificate; skipping",
			    sshkey_ssh_name(key));
			continue;
		}
		/* Ensure keys are unique */
		for (i = 0; i < ctx->nkeys; i++) {
			if (sshkey_equal(key, ctx->keys[i])) {
				error_f("received duplicated %s host key",
				    sshkey_ssh_name(key));
				goto out;
			}
		}
		/* Key is good, record it */
		if ((tmp = recallocarray(ctx->keys, ctx->nkeys, ctx->nkeys + 1,
		    sizeof(*ctx->keys))) == NULL)
			fatal_f("recallocarray failed nkeys = %zu",
			    ctx->nkeys);
		ctx->keys = tmp;
		ctx->keys[ctx->nkeys++] = key;
		key = NULL;
	}

	if (ctx->nkeys == 0) {
		debug_f("server sent no hostkeys");
		goto out;
	}

	if ((ctx->keys_match = calloc(ctx->nkeys,
	    sizeof(*ctx->keys_match))) == NULL ||
	    (ctx->keys_verified = calloc(ctx->nkeys,
	    sizeof(*ctx->keys_verified))) == NULL)
		fatal_f("calloc failed");

	get_hostfile_hostname_ipaddr(host,
	    options.check_host_ip ? (struct sockaddr *)&hostaddr : NULL,
	    options.port, &ctx->host_str,
	    options.check_host_ip ? &ctx->ip_str : NULL);

	/* Find which keys we already know about. */
	for (i = 0; i < options.num_user_hostfiles; i++) {
		debug_f("searching %s for %s / %s",
		    options.user_hostfiles[i], ctx->host_str,
		    ctx->ip_str ? ctx->ip_str : "(none)");
		if ((r = hostkeys_foreach(options.user_hostfiles[i],
		    hostkeys_find, ctx, ctx->host_str, ctx->ip_str,
		    HKF_WANT_PARSE_KEY, 0)) != 0) {
			if (r == SSH_ERR_SYSTEM_ERROR && errno == ENOENT) {
				debug_f("hostkeys file %s does not exist",
				    options.user_hostfiles[i]);
				continue;
			}
			error_fr(r, "hostkeys_foreach failed for %s",
			    options.user_hostfiles[i]);
			goto out;
		}
	}

	/* Figure out if we have any new keys to add */
	ctx->nnew = ctx->nincomplete = 0;
	want = HKF_MATCH_HOST | ( options.check_host_ip ? HKF_MATCH_IP : 0);
	for (i = 0; i < ctx->nkeys; i++) {
		if (ctx->keys_match[i] == 0)
			ctx->nnew++;
		if ((ctx->keys_match[i] & want) != want)
			ctx->nincomplete++;
	}

	debug3_f("%zu server keys: %zu new, %zu retained, "
	    "%zu incomplete match. %zu to remove", ctx->nkeys, ctx->nnew,
	    ctx->nkeys - ctx->nnew - ctx->nincomplete,
	    ctx->nincomplete, ctx->nold);

	if (ctx->nnew == 0 && ctx->nold == 0) {
		debug_f("no new or deprecated keys from server");
		goto out;
	}

	/* Various reasons why we cannot proceed with the update */
	if (ctx->complex_hostspec) {
		debug_f("CA/revocation marker, manual host list or wildcard "
		    "host pattern found, skipping UserKnownHostsFile update");
		goto out;
	}
	if (ctx->other_name_seen) {
		debug_f("host key found matching a different name/address, "
		    "skipping UserKnownHostsFile update");
		goto out;
	}
	/*
	 * If removing keys, check whether they appear under different
	 * names/addresses and refuse to proceed if they do. This avoids
	 * cases such as hosts with multiple names becoming inconsistent
	 * with regards to CheckHostIP entries.
	 * XXX UpdateHostkeys=force to override this (and other) checks?
	 */
	if (ctx->nold != 0) {
		if (check_old_keys_othernames(ctx) != 0)
			goto out; /* error already logged */
		if (ctx->old_key_seen) {
			debug_f("key(s) for %s%s%s exist under other names; "
			    "skipping UserKnownHostsFile update",
			    ctx->host_str, ctx->ip_str == NULL ? "" : ",",
			    ctx->ip_str == NULL ? "" : ctx->ip_str);
			goto out;
		}
	}

	if (ctx->nnew == 0) {
		/*
		 * We have some keys to remove or fix matching for.
		 * We can proceed to do this without requiring a fresh proof
		 * from the server.
		 */
		update_known_hosts(ctx);
		goto out;
	}
	/*
	 * We have received previously-unseen keys from the server.
	 * Ask the server to confirm ownership of the private halves.
	 */
	debug3_f("asking server to prove ownership for %zu keys", ctx->nnew);
	if ((r = sshpkt_start(ssh, SSH2_MSG_GLOBAL_REQUEST)) != 0 ||
	    (r = sshpkt_put_cstring(ssh,
	    "hostkeys-prove-00@openssh.com")) != 0 ||
	    (r = sshpkt_put_u8(ssh, 1)) != 0) /* bool: want reply */
		fatal_fr(r, "prepare hostkeys-prove");
	if ((buf = sshbuf_new()) == NULL)
		fatal_f("sshbuf_new");
	for (i = 0; i < ctx->nkeys; i++) {
		if (ctx->keys_match[i])
			continue;
		sshbuf_reset(buf);
		if ((r = sshkey_putb(ctx->keys[i], buf)) != 0 ||
		    (r = sshpkt_put_stringb(ssh, buf)) != 0)
			fatal_fr(r, "assemble hostkeys-prove");
	}
	if ((r = sshpkt_send(ssh)) != 0)
		fatal_fr(r, "send hostkeys-prove");
	client_register_global_confirm(
	    client_global_hostkeys_private_confirm, ctx);
	ctx = NULL;  /* will be freed in callback */

	/* Success */
 out:
	hostkeys_update_ctx_free(ctx);
	sshkey_free(key);
	sshbuf_free(buf);
	/*
	 * NB. Return success for all cases. The server doesn't need to know
	 * what the client does with its hosts file.
	 */
	return 1;
}

/* take the response from the server and parse out the data.
 * the _ctx should be null. It's just here because the format
 * of the callback handler expects it. Likewise, seq is
 * not used. */
static void
client_process_request_metrics (struct ssh *ssh, int type, u_int32_t seq, void *_ctx) {
	struct tcp_info local_tcp_info;
	const u_char *blob;
	FILE *remfptr;
	FILE *localfptr;
	char remfilename[1024];
	char localfilename[1024];
	time_t now;
	struct tm *info;
	char timestamp[40];
	char *metricsstring = NULL;
	size_t tcpi_len, len = 0;
	binn *metricsobj = NULL;
	int r, kernel_version = 0;

	time(&now);
	info = localtime(&now);
	strftime(timestamp, 40, "%d-%m-%Y %H:%M:%S", info);

	/* malloc the string 1KB should be large enough */
	metricsstring = malloc(1024);

	/* get the local socket information */
	int sock_in = ssh_packet_get_connection_in(ssh);

	/* the user can specify a name/path with options.metrics_path
	 * but if it's not defined we'll use a default name. In either case
	 * the name will have a suffix of local for the local data and remote for
	 * the remote data */
	if (options.metrics_path == NULL) {
		snprintf(remfilename, 1024, "%s", "./ssh_stack_metrics.remote");
		snprintf(localfilename, 1024, "%s", "./ssh_stack_metrics.local");
	} else {
		snprintf(remfilename, 1024, "%s.%s", options.metrics_path, "remote");
		snprintf(localfilename, 1024, "%s.%s", options.metrics_path, "local");
	}

	/* should be type 81 and if it's not then its likley that
	* the remote does not support polling. We can still get local data though
	*/
	if (type != SSH2_MSG_REQUEST_SUCCESS) {
		if (remote_no_poll_flag == 0) {
			error("Remote does not support stack metric polling. Local data only.");
			remote_no_poll_flag = 1;
		}
		goto localonly;
	}

	/* open the file handle to write the remote data*/
	remfptr = fopen(remfilename, "a");
	if (remfptr == NULL)
		fatal("Error opening %s: %s", remfilename, strerror(errno));

	/* read the entire packet string into blob
	 * blob has to be a const uchar as that's what string_direct expects
	 * we cast it as a void for the binn functions */
	sshpkt_get_string_direct(ssh, &blob, &len);
	if (len == 0) {
		/* received no data. which is weird */
		error("Received no remote metrics data. Continuing.");
	}

	/* get the kernel version printing the header */
	kernel_version = binn_object_int32((void *)blob, "kernel_version");

	/* create a string of the data from the binn object blob */
	metrics_read_binn_object((void *)blob, &metricsstring);

	/* have we printed the header? */
	if (metrics_hdr_remote_flag == 0) {
		metrics_print_header(remfptr, "REMOTE CONNECTION", kernel_version);
		metrics_hdr_remote_flag = 1;
	}
	fprintf(remfptr, "%s, ", timestamp);
	fprintf(remfptr, "%s\n", metricsstring);

	/* close remote file pointer*/
	fclose(remfptr);

	/* got the remote data, now get the local */
localonly:
/* TCP_INFO is defined in metrics.h*/
#if !defined TCP_INFO
	if (local_no_poll_flag == 0) {
		error("Local host does not support metric polling. Remote data only.");
		local_no_poll_flag = 1;
	}
#else
	/* open file handle for local data */
	localfptr = fopen(localfilename, "a");
	if(localfptr == NULL)
		fatal("Error opening %s: %s", localfilename, strerror(errno));

	/* create the binn object*/
	metricsobj = binn_object();
	if (metricsobj == NULL) {
		fatal("Could not create metrics object");
	}

	tcpi_len = (size_t)sizeof(local_tcp_info);
	if ((r = getsockopt(sock_in, IPPROTO_TCP, TCP_INFO, (void *)&local_tcp_info,
			    (socklen_t *)&tcpi_len)) != 0){
		error("Could not read tcp_info from socket");
		goto out;
	}

	/* we write and read to a binn object because it lets us
	 * format the data consistently */
	metrics_write_binn_object(&local_tcp_info, metricsobj);

	/* create a string of the data from the binn object metricsobj */
	metrics_read_binn_object((void *)metricsobj, &metricsstring);

	/* get the kernel version printing the header */
	kernel_version = binn_object_int32(metricsobj, "kernel_version");

	if (metrics_hdr_local_flag == 0) {
		metrics_print_header(localfptr, "LOCAL CONNECTION", kernel_version);
		metrics_hdr_local_flag = 1;
	}

	fprintf(localfptr, "%s, ", timestamp);
	fprintf(localfptr, "%s\n", metricsstring);
	fclose (localfptr);
#endif /* TCP_INFO */
out:
	free(metricsstring);
}

/* Use the SSH2_MSG_GLOBAL_REQUEST protocol to
 * ask the server to send metrics back to the client.
 * we use the non-canonical string stack-metrics@hpnssh.org
 * to indicate the type of request we want. If the receiver doesn't
 * understand it then the response indiactes a failure.
 * I can probably do this by using clint_input_global_request but
 * I need to understand that better.
 */
void client_request_metrics(struct ssh *ssh) {
	int r;

	debug("Asking server for TCP stack metrics");
	/* create a pakcet of GLOBAL_REQUEST type */
	if ((r = sshpkt_start(ssh, SSH2_MSG_GLOBAL_REQUEST)) != 0 ||
	    /* define the type of GLOBAL_REQUEST message */
	    (r = sshpkt_put_cstring(ssh,
	    "stack-metrics@hpnssh.org")) != 0 ||
	    /* indicate if we want a response. 1 for yes 0 for no */
	    (r = sshpkt_put_u8(ssh, 1)) != 0)
		fatal_fr(r, "prepare stack request failure");
	/* send the packet */
	if ((r = sshpkt_send(ssh)) != 0)
		fatal_fr(r, "send stack request");
	/* i believe this indicates what we are to use for a callback */
	client_register_global_confirm(client_process_request_metrics, NULL);
}

static int
client_input_global_request(int type, u_int32_t seq, struct ssh *ssh)
{
	char *rtype;
	u_char want_reply;
	int r, success = 0;

	if ((r = sshpkt_get_cstring(ssh, &rtype, NULL)) != 0 ||
	    (r = sshpkt_get_u8(ssh, &want_reply)) != 0)
		goto out;
	debug("client_input_global_request: rtype %s want_reply %d",
	    rtype, want_reply);
	if (strcmp(rtype, "hostkeys-00@openssh.com") == 0)
		success = client_input_hostkeys(ssh);
	if (want_reply) {
		if ((r = sshpkt_start(ssh, success ? SSH2_MSG_REQUEST_SUCCESS :
		    SSH2_MSG_REQUEST_FAILURE)) != 0 ||
		    (r = sshpkt_send(ssh)) != 0 ||
		    (r = ssh_packet_write_wait(ssh)) != 0)
			goto out;
	}
	r = 0;
 out:
	free(rtype);
	return r;
}

static void
client_send_env(struct ssh *ssh, int id, const char *name, const char *val)
{
	int r;

	debug("channel %d: setting env %s = \"%s\"", id, name, val);
	channel_request_start(ssh, id, "env", 0);
	if ((r = sshpkt_put_cstring(ssh, name)) != 0 ||
	    (r = sshpkt_put_cstring(ssh, val)) != 0 ||
	    (r = sshpkt_send(ssh)) != 0)
		fatal_fr(r, "send setenv");
}

void
client_session2_setup(struct ssh *ssh, int id, int want_tty, int want_subsystem,
    const char *term, struct termios *tiop, int in_fd, struct sshbuf *cmd,
    char **env)
{
	size_t i, j, len;
	int matched, r;
	char *name, *val;
	Channel *c = NULL;

	debug2_f("id %d", id);

	if ((c = channel_lookup(ssh, id)) == NULL)
		fatal_f("channel %d: unknown channel", id);

	if (options.hpn_buffer_limit) {
		debug("Limiting receive buffer size");
		c->hpn_buffer_limit = 1;
	}
	
	ssh_packet_set_interactive(ssh, want_tty,
	    options.ip_qos_interactive, options.ip_qos_bulk);

	if (want_tty) {
		struct winsize ws;

		/* Store window size in the packet. */
		if (ioctl(in_fd, TIOCGWINSZ, &ws) == -1)
			memset(&ws, 0, sizeof(ws));

		channel_request_start(ssh, id, "pty-req", 1);
		client_expect_confirm(ssh, id, "PTY allocation", CONFIRM_TTY);
		if ((r = sshpkt_put_cstring(ssh, term != NULL ? term : ""))
		    != 0 ||
		    (r = sshpkt_put_u32(ssh, (u_int)ws.ws_col)) != 0 ||
		    (r = sshpkt_put_u32(ssh, (u_int)ws.ws_row)) != 0 ||
		    (r = sshpkt_put_u32(ssh, (u_int)ws.ws_xpixel)) != 0 ||
		    (r = sshpkt_put_u32(ssh, (u_int)ws.ws_ypixel)) != 0)
			fatal_fr(r, "build pty-req");
		if (tiop == NULL)
			tiop = get_saved_tio();
		ssh_tty_make_modes(ssh, -1, tiop);
		if ((r = sshpkt_send(ssh)) != 0)
			fatal_fr(r, "send pty-req");
		/* XXX wait for reply */
		c->client_tty = 1;
	}

	/* Transfer any environment variables from client to server */
	if (options.num_send_env != 0 && env != NULL) {
		debug("Sending environment.");
		for (i = 0; env[i] != NULL; i++) {
			/* Split */
			name = xstrdup(env[i]);
			if ((val = strchr(name, '=')) == NULL) {
				free(name);
				continue;
			}
			*val++ = '\0';

			matched = 0;
			for (j = 0; j < options.num_send_env; j++) {
				if (match_pattern(name, options.send_env[j])) {
					matched = 1;
					break;
				}
			}
			if (!matched) {
				debug3("Ignored env %s", name);
				free(name);
				continue;
			}
			client_send_env(ssh, id, name, val);
			free(name);
		}
	}
	for (i = 0; i < options.num_setenv; i++) {
		/* Split */
		name = xstrdup(options.setenv[i]);
		if ((val = strchr(name, '=')) == NULL) {
			free(name);
			continue;
		}
		*val++ = '\0';
		client_send_env(ssh, id, name, val);
		free(name);
	}

	len = sshbuf_len(cmd);
	if (len > 0) {
		/* we may be connecting to a server that has hpn prefixed
		 * binaries installed. In that case we need to rewrite any
		 * scp commands to look for hpnscp instead.
		 */
		if (ssh->compat & SSH_HPNSSH) {
			char *new_cmd;
			new_cmd = malloc(len+3);
			/* read the existing command into a temp buffer */
			sprintf(new_cmd, "%s", (const u_char*)sshbuf_ptr(cmd));
			const char *pos;
			/* see if the command starts with scp */
			pos = strstr(new_cmd, "scp");
			/* by substracting the pointer new_cmd from the pointer
			 * pos we end up with the position of the needle in the
			 * haystack. If it's 0 then we can mess with it
			 */
			if (pos - new_cmd == 0) {
				debug("Rewriting scp command for hpnscp.");
				sprintf(new_cmd, "hpn%s", (const u_char*)sshbuf_ptr(cmd));
				debug("Command was: %s and is now %s",
				      (const u_char*)sshbuf_ptr(cmd), new_cmd);
				/* free the existing sshbuf 'cmd'
				 * recreate it and then write our new_cmd into
				 * the sshbuf struct
				 */
				sshbuf_free(cmd);
				if ((cmd = sshbuf_new()) == NULL)
					fatal("sshbuf_new failed in scp rewrite");
				sshbuf_putf(cmd, "%s", new_cmd);
				/* we use len later on so don't forget to
				 * increment it by the number of new chars in the
				 * command
				 */
				len += 3;
				free(new_cmd);
			}
		}
		if (len > 900)
			len = 900;
		if (want_subsystem) {
			debug("Sending subsystem: %.*s",
<<<<<<< HEAD
			      len, (const u_char*)sshbuf_ptr(cmd));
=======
			    (int)len, (const u_char*)sshbuf_ptr(cmd));
>>>>>>> 0ffb46f2
			channel_request_start(ssh, id, "subsystem", 1);
			client_expect_confirm(ssh, id, "subsystem",
			    CONFIRM_CLOSE);
		} else {
			debug("Sending command: %.*s",
			    (int)len, (const u_char*)sshbuf_ptr(cmd));
			channel_request_start(ssh, id, "exec", 1);
			client_expect_confirm(ssh, id, "exec", CONFIRM_CLOSE);
		}
		if ((r = sshpkt_put_stringb(ssh, cmd)) != 0 ||
		    (r = sshpkt_send(ssh)) != 0)
			fatal_fr(r, "send command");
	} else {
		channel_request_start(ssh, id, "shell", 1);
		client_expect_confirm(ssh, id, "shell", CONFIRM_CLOSE);
		if ((r = sshpkt_send(ssh)) != 0)
			fatal_fr(r, "send shell");
	}
}

static void
client_init_dispatch(struct ssh *ssh)
{
	ssh_dispatch_init(ssh, &dispatch_protocol_error);

	ssh_dispatch_set(ssh, SSH2_MSG_CHANNEL_CLOSE, &channel_input_oclose);
	ssh_dispatch_set(ssh, SSH2_MSG_CHANNEL_DATA, &channel_input_data);
	ssh_dispatch_set(ssh, SSH2_MSG_CHANNEL_EOF, &channel_input_ieof);
	ssh_dispatch_set(ssh, SSH2_MSG_CHANNEL_EXTENDED_DATA, &channel_input_extended_data);
	ssh_dispatch_set(ssh, SSH2_MSG_CHANNEL_OPEN, &client_input_channel_open);
	ssh_dispatch_set(ssh, SSH2_MSG_CHANNEL_OPEN_CONFIRMATION, &channel_input_open_confirmation);
	ssh_dispatch_set(ssh, SSH2_MSG_CHANNEL_OPEN_FAILURE, &channel_input_open_failure);
	ssh_dispatch_set(ssh, SSH2_MSG_CHANNEL_REQUEST, &client_input_channel_req);
	ssh_dispatch_set(ssh, SSH2_MSG_CHANNEL_WINDOW_ADJUST, &channel_input_window_adjust);
	ssh_dispatch_set(ssh, SSH2_MSG_CHANNEL_SUCCESS, &channel_input_status_confirm);
	ssh_dispatch_set(ssh, SSH2_MSG_CHANNEL_FAILURE, &channel_input_status_confirm);
	ssh_dispatch_set(ssh, SSH2_MSG_GLOBAL_REQUEST, &client_input_global_request);

	/* rekeying */
	ssh_dispatch_set(ssh, SSH2_MSG_KEXINIT, &kex_input_kexinit);

	/* global request reply messages */
	ssh_dispatch_set(ssh, SSH2_MSG_REQUEST_FAILURE, &client_global_request_reply);
	ssh_dispatch_set(ssh, SSH2_MSG_REQUEST_SUCCESS, &client_global_request_reply);
}

void
client_stop_mux(void)
{
	if (options.control_path != NULL && muxserver_sock != -1)
		unlink(options.control_path);
	/*
	 * If we are in persist mode, or don't have a shell, signal that we
	 * should close when all active channels are closed.
	 */
	if (options.control_persist || options.session_type == SESSION_TYPE_NONE) {
		session_closed = 1;
		setproctitle("[stopped mux]");
	}
}

/* client specific fatal cleanup */
void
cleanup_exit(int i)
{
	leave_raw_mode(options.request_tty == REQUEST_TTY_FORCE);
	if (options.control_path != NULL && muxserver_sock != -1)
		unlink(options.control_path);
	ssh_kill_proxy_command();
	_exit(i);
}<|MERGE_RESOLUTION|>--- conflicted
+++ resolved
@@ -2782,11 +2782,7 @@
 			len = 900;
 		if (want_subsystem) {
 			debug("Sending subsystem: %.*s",
-<<<<<<< HEAD
-			      len, (const u_char*)sshbuf_ptr(cmd));
-=======
 			    (int)len, (const u_char*)sshbuf_ptr(cmd));
->>>>>>> 0ffb46f2
 			channel_request_start(ssh, id, "subsystem", 1);
 			client_expect_confirm(ssh, id, "subsystem",
 			    CONFIRM_CLOSE);
