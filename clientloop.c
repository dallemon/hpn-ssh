--- conflicted
+++ resolved
@@ -1622,14 +1622,9 @@
 		return -1;
 	}
 
-<<<<<<< HEAD
 	c = channel_new(ssh, "tun", SSH_CHANNEL_OPENING, fd, fd, -1,
-	    CHAN_TCP_WINDOW_DEFAULT, CHAN_TCP_PACKET_DEFAULT, 0, "tun", 1);
-=======
-	c = channel_new("tun", SSH_CHANNEL_OPENING, fd, fd, -1,
 	    options.hpn_disabled ? CHAN_TCP_WINDOW_DEFAULT : options.hpn_buffer_size,
 	    CHAN_TCP_PACKET_DEFAULT, 0, "tun", 1);
->>>>>>> 4f918482
 	c->datagram = 1;
 
 #if defined(SSH_TUN_FILTER)
