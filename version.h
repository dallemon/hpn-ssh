--- conflicted
+++ resolved
@@ -3,10 +3,5 @@
 #define SSH_VERSION	"OpenSSH_7.7"
 
 #define SSH_PORTABLE	"p1"
-<<<<<<< HEAD
-#define SSH_HPN		"-hpn14v15"
-
-=======
 #define SSH_HPN         "-hpn14v15"
->>>>>>> 6bb92b0d
 #define SSH_RELEASE	SSH_VERSION SSH_PORTABLE SSH_HPN