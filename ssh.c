/* $OpenBSD: ssh.c,v 1.593 2023/07/26 23:06:00 djm Exp $ */
/*
 * Author: Tatu Ylonen <ylo@cs.hut.fi>
 * Copyright (c) 1995 Tatu Ylonen <ylo@cs.hut.fi>, Espoo, Finland
 *                    All rights reserved
 * Ssh client program.  This program can be used to log into a remote machine.
 * The software supports strong authentication, encryption, and forwarding
 * of X11, TCP/IP, and authentication connections.
 *
 * As far as I am concerned, the code I have written for this software
 * can be used freely for any purpose.  Any derived versions of this
 * software must be clearly marked as such, and if the derived work is
 * incompatible with the protocol description in the RFC file, it must be
 * called by a name other than "ssh" or "Secure Shell".
 *
 * Copyright (c) 1999 Niels Provos.  All rights reserved.
 * Copyright (c) 2000, 2001, 2002, 2003 Markus Friedl.  All rights reserved.
 *
 * Modified to work with SSLeay by Niels Provos <provos@citi.umich.edu>
 * in Canada (German citizen).
 *
 * Redistribution and use in source and binary forms, with or without
 * modification, are permitted provided that the following conditions
 * are met:
 * 1. Redistributions of source code must retain the above copyright
 *    notice, this list of conditions and the following disclaimer.
 * 2. Redistributions in binary form must reproduce the above copyright
 *    notice, this list of conditions and the following disclaimer in the
 *    documentation and/or other materials provided with the distribution.
 *
 * THIS SOFTWARE IS PROVIDED BY THE AUTHOR ``AS IS'' AND ANY EXPRESS OR
 * IMPLIED WARRANTIES, INCLUDING, BUT NOT LIMITED TO, THE IMPLIED WARRANTIES
 * OF MERCHANTABILITY AND FITNESS FOR A PARTICULAR PURPOSE ARE DISCLAIMED.
 * IN NO EVENT SHALL THE AUTHOR BE LIABLE FOR ANY DIRECT, INDIRECT,
 * INCIDENTAL, SPECIAL, EXEMPLARY, OR CONSEQUENTIAL DAMAGES (INCLUDING, BUT
 * NOT LIMITED TO, PROCUREMENT OF SUBSTITUTE GOODS OR SERVICES; LOSS OF USE,
 * DATA, OR PROFITS; OR BUSINESS INTERRUPTION) HOWEVER CAUSED AND ON ANY
 * THEORY OF LIABILITY, WHETHER IN CONTRACT, STRICT LIABILITY, OR TORT
 * (INCLUDING NEGLIGENCE OR OTHERWISE) ARISING IN ANY WAY OUT OF THE USE OF
 * THIS SOFTWARE, EVEN IF ADVISED OF THE POSSIBILITY OF SUCH DAMAGE.
 */

#include "includes.h"

#include <sys/types.h>
#ifdef HAVE_SYS_STAT_H
# include <sys/stat.h>
#endif
#include <sys/resource.h>
#include <sys/ioctl.h>
#include <sys/socket.h>
#include <sys/wait.h>

#include <ctype.h>
#include <errno.h>
#include <fcntl.h>
#include <netdb.h>
#ifdef HAVE_PATHS_H
#include <paths.h>
#endif
#include <pwd.h>
#include <signal.h>
#include <stdarg.h>
#include <stddef.h>
#include <stdio.h>
#include <stdlib.h>
#include <string.h>
#include <stdarg.h>
#include <unistd.h>
#include <limits.h>
#include <locale.h>

#include <netinet/in.h>
#include <arpa/inet.h>

#ifdef WITH_OPENSSL
#include <openssl/evp.h>
#include <openssl/err.h>
#endif
#include "openbsd-compat/openssl-compat.h"
#include "openbsd-compat/sys-queue.h"

#include "xmalloc.h"
#include "ssh.h"
#include "ssh2.h"
#include "canohost.h"
#include "compat.h"
#include "cipher.h"
#include "packet.h"
#include "sshbuf.h"
#include "channels.h"
#include "sshkey.h"
#include "authfd.h"
#include "authfile.h"
#include "pathnames.h"
#include "dispatch.h"
#include "clientloop.h"
#include "log.h"
#include "misc.h"
#include "readconf.h"
#include "sshconnect.h"
#include "kex.h"
#include "mac.h"
#include "sshpty.h"
#include "match.h"
#include "msg.h"
#include "version.h"
#include "ssherr.h"
#include "myproposal.h"
#include "utf8.h"
#include "cipher-switch.h"

#ifdef ENABLE_PKCS11
#include "ssh-pkcs11.h"
#endif

extern char *__progname;

/* Saves a copy of argv for setproctitle emulation */
#ifndef HAVE_SETPROCTITLE
static char **saved_av;
#endif

/* Flag indicating whether debug mode is on.  May be set on the command line. */
int debug_flag = 0;

/* Flag indicating whether a tty should be requested */
int tty_flag = 0;

/*
 * Flag indicating that the current process should be backgrounded and
 * a new mux-client launched in the foreground for ControlPersist.
 */
static int need_controlpersist_detach = 0;

/* Copies of flags for ControlPersist foreground mux-client */
static int ostdin_null_flag, osession_type, otty_flag, orequest_tty;
static int ofork_after_authentication;

/*
 * General data structure for command line options and options configurable
 * in configuration files.  See readconf.h.
 */
Options options;

/* optional user configfile */
char *config = NULL;

/*
 * Name of the host we are connecting to.  This is the name given on the
 * command line, or the Hostname specified for the user-supplied name in a
 * configuration file.
 */
char *host;

/*
 * A config can specify a path to forward, overriding SSH_AUTH_SOCK. If this is
 * not NULL, forward the socket at this path instead.
 */
char *forward_agent_sock_path = NULL;

/* socket address the host resolves to */
struct sockaddr_storage hostaddr;

/* Private host keys. */
Sensitive sensitive_data;

/* command to be executed */
struct sshbuf *command;

/* # of replies received for global requests */
static int forward_confirms_pending = -1;

/* mux.c */
extern int muxserver_sock;
extern u_int muxclient_command;

/* Prints a help message to the user.  This function never returns. */

static void
usage(void)
{
	fprintf(stderr,
<<<<<<< HEAD
"usage: ssh [-46AaCfGgKkMNnqsTtVvXxYy] [-B bind_interface] [-b bind_address]\n"
"           [-c cipher_spec] [-D [bind_address:]port] [-E log_file]\n"
"           [-e escape_char] [-F configfile] [-I pkcs11] [-i identity_file]\n"
"           [-J destination] [-L address] [-l login_name] [-m mac_spec]\n"
"           [-O ctl_cmd] [-o option] [-P tag] [-p port] [-Q query_option]\n"
"           [-R address] [-S ctl_path] [-W host:port] [-w local_tun[:remote_tun]]\n"
"           destination [command [argument ...]]\n"
=======
"usage: hpnssh [-46AaCfGgKkMNnqsTtVvXxYy] [-B bind_interface]\n"
"              [-b bind_address] [-c cipher_spec] [-D [bind_address:]port]\n"
"              [-E log_file] [-e escape_char] [-F configfile] [-I pkcs11]\n"
"              [-i identity_file] [-J [user@]host[:port]] [-L address]\n"
"              [-l login_name] [-m mac_spec] [-O ctl_cmd] [-o option] [-p port]\n"
"              [-Q query_option] [-R address] [-S ctl_path] [-W host:port]\n"
"              [-w local_tun[:remote_tun]] destination [command [argument ...]]\n"
>>>>>>> b86ad347
	);
	exit(255);
}

static int ssh_session2(struct ssh *, const struct ssh_conn_info *);
static void load_public_identity_files(const struct ssh_conn_info *);
static void main_sigchld_handler(int);

/* ~/ expand a list of paths. NB. assumes path[n] is heap-allocated. */
static void
tilde_expand_paths(char **paths, u_int num_paths)
{
	u_int i;
	char *cp;

	for (i = 0; i < num_paths; i++) {
		cp = tilde_expand_filename(paths[i], getuid());
		free(paths[i]);
		paths[i] = cp;
	}
}

/*
 * Expands the set of percent_expand options used by the majority of keywords
 * in the client that support percent expansion.
 * Caller must free returned string.
 */
static char *
default_client_percent_expand(const char *str,
    const struct ssh_conn_info *cinfo)
{
	return percent_expand(str,
	    DEFAULT_CLIENT_PERCENT_EXPAND_ARGS(cinfo),
	    (char *)NULL);
}

/*
 * Expands the set of percent_expand options used by the majority of keywords
 * AND perform environment variable substitution.
 * Caller must free returned string.
 */
static char *
default_client_percent_dollar_expand(const char *str,
    const struct ssh_conn_info *cinfo)
{
	char *ret;

	ret = percent_dollar_expand(str,
	    DEFAULT_CLIENT_PERCENT_EXPAND_ARGS(cinfo),
	    (char *)NULL);
	if (ret == NULL)
		fatal("invalid environment variable expansion");
	return ret;
}

/*
 * Attempt to resolve a host name / port to a set of addresses and
 * optionally return any CNAMEs encountered along the way.
 * Returns NULL on failure.
 * NB. this function must operate with a options having undefined members.
 */
static struct addrinfo *
resolve_host(const char *name, int port, int logerr, char *cname, size_t clen)
{
	char strport[NI_MAXSERV];
	const char *errstr = NULL;
	struct addrinfo hints, *res;
	int gaierr;
	LogLevel loglevel = SYSLOG_LEVEL_DEBUG1;

	if (port <= 0)
		port = default_ssh_port();
	if (cname != NULL)
		*cname = '\0';
	debug3_f("lookup %s:%d", name, port);

	snprintf(strport, sizeof strport, "%d", port);
	memset(&hints, 0, sizeof(hints));
	hints.ai_family = options.address_family == -1 ?
	    AF_UNSPEC : options.address_family;
	hints.ai_socktype = SOCK_STREAM;
	if (cname != NULL)
		hints.ai_flags = AI_CANONNAME;
	if ((gaierr = getaddrinfo(name, strport, &hints, &res)) != 0) {
		if (logerr || (gaierr != EAI_NONAME && gaierr != EAI_NODATA))
			loglevel = SYSLOG_LEVEL_ERROR;
		do_log2(loglevel, "%s: Could not resolve hostname %.100s: %s",
		    __progname, name, ssh_gai_strerror(gaierr));
		return NULL;
	}
	if (cname != NULL && res->ai_canonname != NULL) {
		if (!valid_domain(res->ai_canonname, 0, &errstr)) {
			error("ignoring bad CNAME \"%s\" for host \"%s\": %s",
			    res->ai_canonname, name, errstr);
		} else if (strlcpy(cname, res->ai_canonname, clen) >= clen) {
			error_f("host \"%s\" cname \"%s\" too long (max %lu)",
			    name,  res->ai_canonname, (u_long)clen);
			if (clen > 0)
				*cname = '\0';
		}
	}
	return res;
}

/* Returns non-zero if name can only be an address and not a hostname */
static int
is_addr_fast(const char *name)
{
	return (strchr(name, '%') != NULL || strchr(name, ':') != NULL ||
	    strspn(name, "0123456789.") == strlen(name));
}

/* Returns non-zero if name represents a valid, single address */
static int
is_addr(const char *name)
{
	char strport[NI_MAXSERV];
	struct addrinfo hints, *res;

	if (is_addr_fast(name))
		return 1;

	snprintf(strport, sizeof strport, "%u", default_ssh_port());
	memset(&hints, 0, sizeof(hints));
	hints.ai_family = options.address_family == -1 ?
	    AF_UNSPEC : options.address_family;
	hints.ai_socktype = SOCK_STREAM;
	hints.ai_flags = AI_NUMERICHOST|AI_NUMERICSERV;
	if (getaddrinfo(name, strport, &hints, &res) != 0)
		return 0;
	if (res == NULL || res->ai_next != NULL) {
		freeaddrinfo(res);
		return 0;
	}
	freeaddrinfo(res);
	return 1;
}

/*
 * Attempt to resolve a numeric host address / port to a single address.
 * Returns a canonical address string.
 * Returns NULL on failure.
 * NB. this function must operate with a options having undefined members.
 */
static struct addrinfo *
resolve_addr(const char *name, int port, char *caddr, size_t clen)
{
	char addr[NI_MAXHOST], strport[NI_MAXSERV];
	struct addrinfo hints, *res;
	int gaierr;

	if (port <= 0)
		port = default_ssh_port();
	snprintf(strport, sizeof strport, "%u", port);
	memset(&hints, 0, sizeof(hints));
	hints.ai_family = options.address_family == -1 ?
	    AF_UNSPEC : options.address_family;
	hints.ai_socktype = SOCK_STREAM;
	hints.ai_flags = AI_NUMERICHOST|AI_NUMERICSERV;
	if ((gaierr = getaddrinfo(name, strport, &hints, &res)) != 0) {
		debug2_f("could not resolve name %.100s as address: %s",
		    name, ssh_gai_strerror(gaierr));
		return NULL;
	}
	if (res == NULL) {
		debug_f("getaddrinfo %.100s returned no addresses", name);
		return NULL;
	}
	if (res->ai_next != NULL) {
		debug_f("getaddrinfo %.100s returned multiple addresses", name);
		goto fail;
	}
	if ((gaierr = getnameinfo(res->ai_addr, res->ai_addrlen,
	    addr, sizeof(addr), NULL, 0, NI_NUMERICHOST)) != 0) {
		debug_f("Could not format address for name %.100s: %s",
		    name, ssh_gai_strerror(gaierr));
		goto fail;
	}
	if (strlcpy(caddr, addr, clen) >= clen) {
		error_f("host \"%s\" addr \"%s\" too long (max %lu)",
		    name,  addr, (u_long)clen);
		if (clen > 0)
			*caddr = '\0';
 fail:
		freeaddrinfo(res);
		return NULL;
	}
	return res;
}

/*
 * Check whether the cname is a permitted replacement for the hostname
 * and perform the replacement if it is.
 * NB. this function must operate with a options having undefined members.
 */
static int
check_follow_cname(int direct, char **namep, const char *cname)
{
	int i;
	struct allowed_cname *rule;

	if (*cname == '\0' || !config_has_permitted_cnames(&options) ||
	    strcmp(*namep, cname) == 0)
		return 0;
	if (options.canonicalize_hostname == SSH_CANONICALISE_NO)
		return 0;
	/*
	 * Don't attempt to canonicalize names that will be interpreted by
	 * a proxy or jump host unless the user specifically requests so.
	 */
	if (!direct &&
	    options.canonicalize_hostname != SSH_CANONICALISE_ALWAYS)
		return 0;
	debug3_f("check \"%s\" CNAME \"%s\"", *namep, cname);
	for (i = 0; i < options.num_permitted_cnames; i++) {
		rule = options.permitted_cnames + i;
		if (match_pattern_list(*namep, rule->source_list, 1) != 1 ||
		    match_pattern_list(cname, rule->target_list, 1) != 1)
			continue;
		verbose("Canonicalized DNS aliased hostname "
		    "\"%s\" => \"%s\"", *namep, cname);
		free(*namep);
		*namep = xstrdup(cname);
		return 1;
	}
	return 0;
}

/*
 * Attempt to resolve the supplied hostname after applying the user's
 * canonicalization rules. Returns the address list for the host or NULL
 * if no name was found after canonicalization.
 * NB. this function must operate with a options having undefined members.
 */
static struct addrinfo *
resolve_canonicalize(char **hostp, int port)
{
	int i, direct, ndots;
	char *cp, *fullhost, newname[NI_MAXHOST];
	struct addrinfo *addrs;

	/*
	 * Attempt to canonicalise addresses, regardless of
	 * whether hostname canonicalisation was requested
	 */
	if ((addrs = resolve_addr(*hostp, port,
	    newname, sizeof(newname))) != NULL) {
		debug2_f("hostname %.100s is address", *hostp);
		if (strcasecmp(*hostp, newname) != 0) {
			debug2_f("canonicalised address \"%s\" => \"%s\"",
			    *hostp, newname);
			free(*hostp);
			*hostp = xstrdup(newname);
		}
		return addrs;
	}

	/*
	 * If this looks like an address but didn't parse as one, it might
	 * be an address with an invalid interface scope. Skip further
	 * attempts at canonicalisation.
	 */
	if (is_addr_fast(*hostp)) {
		debug_f("hostname %.100s is an unrecognised address", *hostp);
		return NULL;
	}

	if (options.canonicalize_hostname == SSH_CANONICALISE_NO)
		return NULL;

	/*
	 * Don't attempt to canonicalize names that will be interpreted by
	 * a proxy unless the user specifically requests so.
	 */
	direct = option_clear_or_none(options.proxy_command) &&
	    option_clear_or_none(options.jump_host);
	if (!direct &&
	    options.canonicalize_hostname != SSH_CANONICALISE_ALWAYS)
		return NULL;

	/* If domain name is anchored, then resolve it now */
	if ((*hostp)[strlen(*hostp) - 1] == '.') {
		debug3_f("name is fully qualified");
		fullhost = xstrdup(*hostp);
		if ((addrs = resolve_host(fullhost, port, 0,
		    newname, sizeof(newname))) != NULL)
			goto found;
		free(fullhost);
		goto notfound;
	}

	/* Don't apply canonicalization to sufficiently-qualified hostnames */
	ndots = 0;
	for (cp = *hostp; *cp != '\0'; cp++) {
		if (*cp == '.')
			ndots++;
	}
	if (ndots > options.canonicalize_max_dots) {
		debug3_f("not canonicalizing hostname \"%s\" (max dots %d)",
		    *hostp, options.canonicalize_max_dots);
		return NULL;
	}
	/* Attempt each supplied suffix */
	for (i = 0; i < options.num_canonical_domains; i++) {
		if (strcasecmp(options.canonical_domains[i], "none") == 0)
			break;
		xasprintf(&fullhost, "%s.%s.", *hostp,
		    options.canonical_domains[i]);
		debug3_f("attempting \"%s\" => \"%s\"", *hostp, fullhost);
		if ((addrs = resolve_host(fullhost, port, 0,
		    newname, sizeof(newname))) == NULL) {
			free(fullhost);
			continue;
		}
 found:
		/* Remove trailing '.' */
		fullhost[strlen(fullhost) - 1] = '\0';
		/* Follow CNAME if requested */
		if (!check_follow_cname(direct, &fullhost, newname)) {
			debug("Canonicalized hostname \"%s\" => \"%s\"",
			    *hostp, fullhost);
		}
		free(*hostp);
		*hostp = fullhost;
		return addrs;
	}
 notfound:
	if (!options.canonicalize_fallback_local)
		fatal("%s: Could not resolve host \"%s\"", __progname, *hostp);
	debug2_f("host %s not found in any suffix", *hostp);
	return NULL;
}

/*
 * Check the result of hostkey loading, ignoring some errors and either
 * discarding the key or fatal()ing for others.
 */
static void
check_load(int r, struct sshkey **k, const char *path, const char *message)
{
	switch (r) {
	case 0:
		/* Check RSA keys size and discard if undersized */
		if (k != NULL && *k != NULL &&
		    (r = sshkey_check_rsa_length(*k,
		    options.required_rsa_size)) != 0) {
			error_r(r, "load %s \"%s\"", message, path);
			free(*k);
			*k = NULL;
		}
		break;
	case SSH_ERR_INTERNAL_ERROR:
	case SSH_ERR_ALLOC_FAIL:
		fatal_r(r, "load %s \"%s\"", message, path);
	case SSH_ERR_SYSTEM_ERROR:
		/* Ignore missing files */
		if (errno == ENOENT)
			break;
		/* FALLTHROUGH */
	default:
		error_r(r, "load %s \"%s\"", message, path);
		break;
	}
}

/*
 * Read per-user configuration file.  Ignore the system wide config
 * file if the user specifies a config file on the command line.
 */
static void
process_config_files(const char *host_name, struct passwd *pw, int final_pass,
    int *want_final_pass)
{
	char buf[PATH_MAX];
	int r;

	if (config != NULL) {
		if (strcasecmp(config, "none") != 0 &&
		    !read_config_file(config, pw, host, host_name, &options,
		    SSHCONF_USERCONF | (final_pass ? SSHCONF_FINAL : 0),
		    want_final_pass))
			fatal("Can't open user config file %.100s: "
			    "%.100s", config, strerror(errno));
	} else {
		r = snprintf(buf, sizeof buf, "%s/%s", pw->pw_dir,
		    _PATH_SSH_USER_CONFFILE);
		if (r > 0 && (size_t)r < sizeof(buf))
			(void)read_config_file(buf, pw, host, host_name,
			    &options, SSHCONF_CHECKPERM | SSHCONF_USERCONF |
			    (final_pass ? SSHCONF_FINAL : 0), want_final_pass);

		/* Read systemwide configuration file after user config. */
		(void)read_config_file(_PATH_HOST_CONFIG_FILE, pw,
		    host, host_name, &options,
		    final_pass ? SSHCONF_FINAL : 0, want_final_pass);
	}
}

/* Rewrite the port number in an addrinfo list of addresses */
static void
set_addrinfo_port(struct addrinfo *addrs, int port)
{
	struct addrinfo *addr;

	for (addr = addrs; addr != NULL; addr = addr->ai_next) {
		switch (addr->ai_family) {
		case AF_INET:
			((struct sockaddr_in *)addr->ai_addr)->
			    sin_port = htons(port);
			break;
		case AF_INET6:
			((struct sockaddr_in6 *)addr->ai_addr)->
			    sin6_port = htons(port);
			break;
		}
	}
}

static void
ssh_conn_info_free(struct ssh_conn_info *cinfo)
{
	if (cinfo == NULL)
		return;
	free(cinfo->conn_hash_hex);
	free(cinfo->shorthost);
	free(cinfo->uidstr);
	free(cinfo->keyalias);
	free(cinfo->thishost);
	free(cinfo->host_arg);
	free(cinfo->portstr);
	free(cinfo->remhost);
	free(cinfo->remuser);
	free(cinfo->homedir);
	free(cinfo->locuser);
	free(cinfo);
}

/*
 * Main program for the ssh client.
 */
int
main(int ac, char **av)
{
	struct ssh *ssh = NULL;
	int i, r, opt, exit_status, use_syslog, direct, timeout_ms;
	int was_addr, config_test = 0, opt_terminated = 0, want_final_pass = 0;
	char *p, *cp, *line, *argv0, *logfile;
	char cname[NI_MAXHOST], thishost[NI_MAXHOST];
	struct stat st;
	struct passwd *pw;
	extern int optind, optreset;
	extern char *optarg;
	struct Forward fwd;
	struct addrinfo *addrs = NULL;
	size_t n, len;
	u_int j;
	struct ssh_conn_info *cinfo = NULL;

	/* Ensure that fds 0, 1 and 2 are open or directed to /dev/null */
	sanitise_stdfd();

	/*
	 * Discard other fds that are hanging around. These can cause problem
	 * with backgrounded ssh processes started by ControlPersist.
	 */
	closefrom(STDERR_FILENO + 1);

	__progname = ssh_get_progname(av[0]);

#ifndef HAVE_SETPROCTITLE
	/* Prepare for later setproctitle emulation */
	/* Save argv so it isn't clobbered by setproctitle() emulation */
	saved_av = xcalloc(ac + 1, sizeof(*saved_av));
	for (i = 0; i < ac; i++)
		saved_av[i] = xstrdup(av[i]);
	saved_av[i] = NULL;
	compat_init_setproctitle(ac, av);
	av = saved_av;
#endif

	seed_rng();

	/* Get user data. */
	pw = getpwuid(getuid());
	if (!pw) {
		logit("No user exists for uid %lu", (u_long)getuid());
		exit(255);
	}
	/* Take a copy of the returned structure. */
	pw = pwcopy(pw);

	/*
	 * Set our umask to something reasonable, as some files are created
	 * with the default umask.  This will make them world-readable but
	 * writable only by the owner, which is ok for all files for which we
	 * don't set the modes explicitly.
	 */
	umask(022 | umask(077));

	msetlocale();

	/*
	 * Initialize option structure to indicate that no values have been
	 * set.
	 */
	initialize_options(&options);

	/*
	 * Prepare main ssh transport/connection structures
	 */
	if ((ssh = ssh_alloc_session_state()) == NULL)
		fatal("Couldn't allocate session state");
	channel_init_channels(ssh);

	/* Parse command-line arguments. */
	host = NULL;
	use_syslog = 0;
	logfile = NULL;
	argv0 = av[0];

 again:
	while ((opt = getopt(ac, av, "1246ab:c:e:fgi:kl:m:no:p:qstvx"
	    "AB:CD:E:F:GI:J:KL:MNO:P:Q:R:S:TVw:W:XYy")) != -1) { /* HUZdhjruz */
		switch (opt) {
		case '1':
			fatal("SSH protocol v.1 is no longer supported");
			break;
		case '2':
			/* Ignored */
			break;
		case '4':
			options.address_family = AF_INET;
			break;
		case '6':
			options.address_family = AF_INET6;
			break;
		case 'n':
			options.stdin_null = 1;
			break;
		case 'f':
			options.fork_after_authentication = 1;
			options.stdin_null = 1;
			break;
		case 'x':
			options.forward_x11 = 0;
			break;
		case 'X':
			options.forward_x11 = 1;
			break;
		case 'y':
			use_syslog = 1;
			break;
		case 'E':
			logfile = optarg;
			break;
		case 'G':
			config_test = 1;
			break;
		case 'Y':
			options.forward_x11 = 1;
			options.forward_x11_trusted = 1;
			break;
		case 'g':
			options.fwd_opts.gateway_ports = 1;
			break;
		case 'O':
			if (options.stdio_forward_host != NULL)
				fatal("Cannot specify multiplexing "
				    "command with -W");
			else if (muxclient_command != 0)
				fatal("Multiplexing command already specified");
			if (strcmp(optarg, "check") == 0)
				muxclient_command = SSHMUX_COMMAND_ALIVE_CHECK;
			else if (strcmp(optarg, "forward") == 0)
				muxclient_command = SSHMUX_COMMAND_FORWARD;
			else if (strcmp(optarg, "exit") == 0)
				muxclient_command = SSHMUX_COMMAND_TERMINATE;
			else if (strcmp(optarg, "stop") == 0)
				muxclient_command = SSHMUX_COMMAND_STOP;
			else if (strcmp(optarg, "cancel") == 0)
				muxclient_command = SSHMUX_COMMAND_CANCEL_FWD;
			else if (strcmp(optarg, "proxy") == 0)
				muxclient_command = SSHMUX_COMMAND_PROXY;
			else
				fatal("Invalid multiplex command.");
			break;
		case 'P':
			if (options.tag == NULL)
				options.tag = xstrdup(optarg);
			break;
		case 'Q':
			cp = NULL;
			if (strcmp(optarg, "cipher") == 0 ||
			    strcasecmp(optarg, "Ciphers") == 0)
				cp = cipher_alg_list('\n', 0);
			else if (strcmp(optarg, "cipher-auth") == 0)
				cp = cipher_alg_list('\n', 1);
			else if (strcmp(optarg, "mac") == 0 ||
			    strcasecmp(optarg, "MACs") == 0)
				cp = mac_alg_list('\n');
			else if (strcmp(optarg, "kex") == 0 ||
			    strcasecmp(optarg, "KexAlgorithms") == 0)
				cp = kex_alg_list('\n');
			else if (strcmp(optarg, "key") == 0)
				cp = sshkey_alg_list(0, 0, 0, '\n');
			else if (strcmp(optarg, "key-cert") == 0)
				cp = sshkey_alg_list(1, 0, 0, '\n');
			else if (strcmp(optarg, "key-plain") == 0)
				cp = sshkey_alg_list(0, 1, 0, '\n');
			else if (strcmp(optarg, "key-ca-sign") == 0 ||
			    strcasecmp(optarg, "CASignatureAlgorithms") == 0)
				cp = sshkey_alg_list(0, 1, 1, '\n');
			else if (strcmp(optarg, "key-sig") == 0 ||
			    strcasecmp(optarg, "PubkeyAcceptedKeyTypes") == 0 || /* deprecated name */
			    strcasecmp(optarg, "PubkeyAcceptedAlgorithms") == 0 ||
			    strcasecmp(optarg, "HostKeyAlgorithms") == 0 ||
			    strcasecmp(optarg, "HostbasedKeyTypes") == 0 || /* deprecated name */
			    strcasecmp(optarg, "HostbasedAcceptedKeyTypes") == 0 || /* deprecated name */
			    strcasecmp(optarg, "HostbasedAcceptedAlgorithms") == 0)
				cp = sshkey_alg_list(0, 0, 1, '\n');
			else if (strcmp(optarg, "sig") == 0)
				cp = sshkey_alg_list(0, 1, 1, '\n');
			else if (strcmp(optarg, "protocol-version") == 0)
				cp = xstrdup("2");
			else if (strcmp(optarg, "compression") == 0) {
				cp = xstrdup(compression_alg_list(0));
				len = strlen(cp);
				for (n = 0; n < len; n++)
					if (cp[n] == ',')
						cp[n] = '\n';
			} else if (strcmp(optarg, "help") == 0) {
				cp = xstrdup(
				    "cipher\ncipher-auth\ncompression\nkex\n"
				    "key\nkey-cert\nkey-plain\nkey-sig\nmac\n"
				    "protocol-version\nsig");
			}
			if (cp == NULL)
				fatal("Unsupported query \"%s\"", optarg);
			printf("%s\n", cp);
			free(cp);
			exit(0);
			break;
		case 'a':
			options.forward_agent = 0;
			break;
		case 'A':
			options.forward_agent = 1;
			break;
		case 'k':
			options.gss_deleg_creds = 0;
			break;
		case 'K':
			options.gss_authentication = 1;
			options.gss_deleg_creds = 1;
			break;
		case 'i':
			p = tilde_expand_filename(optarg, getuid());
			if (stat(p, &st) == -1)
				fprintf(stderr, "Warning: Identity file %s "
				    "not accessible: %s.\n", p,
				    strerror(errno));
			else
				add_identity_file(&options, NULL, p, 1);
			free(p);
			break;
		case 'I':
#ifdef ENABLE_PKCS11
			free(options.pkcs11_provider);
			options.pkcs11_provider = xstrdup(optarg);
#else
			fprintf(stderr, "no support for PKCS#11.\n");
#endif
			break;
		case 'J':
			if (options.jump_host != NULL) {
				fatal("Only a single -J option is permitted "
				    "(use commas to separate multiple "
				    "jump hops)");
			}
			if (options.proxy_command != NULL)
				fatal("Cannot specify -J with ProxyCommand");
			if (parse_jump(optarg, &options, 1) == -1)
				fatal("Invalid -J argument");
			options.proxy_command = xstrdup("none");
			break;
		case 't':
			if (options.request_tty == REQUEST_TTY_YES)
				options.request_tty = REQUEST_TTY_FORCE;
			else
				options.request_tty = REQUEST_TTY_YES;
			break;
		case 'v':
			if (debug_flag == 0) {
				debug_flag = 1;
				options.log_level = SYSLOG_LEVEL_DEBUG1;
			} else {
				if (options.log_level < SYSLOG_LEVEL_DEBUG3) {
					debug_flag++;
					options.log_level++;
				}
			}
			break;
		case 'V':
			fprintf(stderr, "%s, %s\n",
			    SSH_RELEASE, SSH_OPENSSL_VERSION);
			exit(0);
			break;
		case 'w':
			if (options.tun_open == -1)
				options.tun_open = SSH_TUNMODE_DEFAULT;
			options.tun_local = a2tun(optarg, &options.tun_remote);
			if (options.tun_local == SSH_TUNID_ERR) {
				fprintf(stderr,
				    "Bad tun device '%s'\n", optarg);
				exit(255);
			}
			break;
		case 'W':
			if (options.stdio_forward_host != NULL)
				fatal("stdio forward already specified");
			if (muxclient_command != 0)
				fatal("Cannot specify stdio forward with -O");
			if (parse_forward(&fwd, optarg, 1, 0)) {
				options.stdio_forward_host =
				    fwd.listen_port == PORT_STREAMLOCAL ?
				    fwd.listen_path : fwd.listen_host;
				options.stdio_forward_port = fwd.listen_port;
				free(fwd.connect_host);
			} else {
				fprintf(stderr,
				    "Bad stdio forwarding specification '%s'\n",
				    optarg);
				exit(255);
			}
			options.request_tty = REQUEST_TTY_NO;
			options.session_type = SESSION_TYPE_NONE;
			break;
		case 'q':
			options.log_level = SYSLOG_LEVEL_QUIET;
			break;
		case 'e':
			if (optarg[0] == '^' && optarg[2] == 0 &&
			    (u_char) optarg[1] >= 64 &&
			    (u_char) optarg[1] < 128)
				options.escape_char = (u_char) optarg[1] & 31;
			else if (strlen(optarg) == 1)
				options.escape_char = (u_char) optarg[0];
			else if (strcmp(optarg, "none") == 0)
				options.escape_char = SSH_ESCAPECHAR_NONE;
			else {
				fprintf(stderr, "Bad escape character '%s'.\n",
				    optarg);
				exit(255);
			}
			break;
		case 'c':
			if (!ciphers_valid(*optarg == '+' || *optarg == '^' ?
			    optarg + 1 : optarg)) {
				fprintf(stderr, "Unknown cipher type '%s'\n",
				    optarg);
				exit(255);
			}
			free(options.ciphers);
			options.ciphers = xstrdup(optarg);
			break;
		case 'm':
			if (mac_valid(optarg)) {
				free(options.macs);
				options.macs = xstrdup(optarg);
			} else {
				fprintf(stderr, "Unknown mac type '%s'\n",
				    optarg);
				exit(255);
			}
			break;
		case 'M':
			if (options.control_master == SSHCTL_MASTER_YES)
				options.control_master = SSHCTL_MASTER_ASK;
			else
				options.control_master = SSHCTL_MASTER_YES;
			break;
		case 'p':
			if (options.port == -1) {
				options.port = a2port(optarg);
				if (options.port <= 0) {
					fprintf(stderr, "Bad port '%s'\n",
					    optarg);
					exit(255);
				}
			}
			break;
		case 'l':
			if (options.user == NULL)
				options.user = optarg;
			break;

		case 'L':
			if (parse_forward(&fwd, optarg, 0, 0))
				add_local_forward(&options, &fwd);
			else {
				fprintf(stderr,
				    "Bad local forwarding specification '%s'\n",
				    optarg);
				exit(255);
			}
			break;

		case 'R':
			if (parse_forward(&fwd, optarg, 0, 1) ||
			    parse_forward(&fwd, optarg, 1, 1)) {
				add_remote_forward(&options, &fwd);
			} else {
				fprintf(stderr,
				    "Bad remote forwarding specification "
				    "'%s'\n", optarg);
				exit(255);
			}
			break;

		case 'D':
			if (parse_forward(&fwd, optarg, 1, 0)) {
				add_local_forward(&options, &fwd);
			} else {
				fprintf(stderr,
				    "Bad dynamic forwarding specification "
				    "'%s'\n", optarg);
				exit(255);
			}
			break;

		case 'C':
#ifdef WITH_ZLIB
			options.compression = 1;
#else
			error("Compression not supported, disabling.");
#endif
			break;
		case 'N':
			if (options.session_type != -1 &&
			    options.session_type != SESSION_TYPE_NONE)
				fatal("Cannot specify -N with -s/SessionType");
			options.session_type = SESSION_TYPE_NONE;
			options.request_tty = REQUEST_TTY_NO;
			break;
		case 'T':
			options.request_tty = REQUEST_TTY_NO;
			/* ensure that the user doesn't try to backdoor a */
			/* null cipher switch on an interactive session */
			/* so explicitly disable it no matter what */
			options.none_switch=0;
			break;
		case 'o':
			line = xstrdup(optarg);
			if (process_config_line(&options, pw,
			    host ? host : "", host ? host : "", line,
			    "command-line", 0, NULL, SSHCONF_USERCONF) != 0)
				exit(255);
			free(line);
			break;
		case 's':
			if (options.session_type != -1 &&
			    options.session_type != SESSION_TYPE_SUBSYSTEM)
				fatal("Cannot specify -s with -N/SessionType");
			options.session_type = SESSION_TYPE_SUBSYSTEM;
			break;
		case 'S':
			free(options.control_path);
			options.control_path = xstrdup(optarg);
			break;
		case 'b':
			options.bind_address = optarg;
			break;
		case 'B':
			options.bind_interface = optarg;
			break;
		case 'F':
			config = optarg;
			break;
		default:
			usage();
		}
	}

	if (optind > 1 && strcmp(av[optind - 1], "--") == 0)
		opt_terminated = 1;

	ac -= optind;
	av += optind;

	if (ac > 0 && !host) {
		int tport;
		char *tuser;
		switch (parse_ssh_uri(*av, &tuser, &host, &tport)) {
		case -1:
			usage();
			break;
		case 0:
			if (options.user == NULL) {
				options.user = tuser;
				tuser = NULL;
			}
			free(tuser);
			if (options.port == -1 && tport != -1)
				options.port = tport;
			break;
		default:
			p = xstrdup(*av);
			cp = strrchr(p, '@');
			if (cp != NULL) {
				if (cp == p)
					usage();
				if (options.user == NULL) {
					options.user = p;
					p = NULL;
				}
				*cp++ = '\0';
				host = xstrdup(cp);
				free(p);
			} else
				host = p;
			break;
		}
		if (ac > 1 && !opt_terminated) {
			optind = optreset = 1;
			goto again;
		}
		ac--, av++;
	}

	/* Check that we got a host name. */
	if (!host)
		usage();

	options.host_arg = xstrdup(host);

	/* Initialize the command to execute on remote host. */
	if ((command = sshbuf_new()) == NULL)
		fatal("sshbuf_new failed");

	/*
	 * Save the command to execute on the remote host in a buffer. There
	 * is no limit on the length of the command, except by the maximum
	 * packet size.  Also sets the tty flag if there is no command.
	 */
	if (!ac) {
		/* No command specified - execute shell on a tty. */
		if (options.session_type == SESSION_TYPE_SUBSYSTEM) {
			fprintf(stderr,
			    "You must specify a subsystem to invoke.\n");
			usage();
		}
	} else {
		/* A command has been specified.  Store it into the buffer. */
		for (i = 0; i < ac; i++) {
			if ((r = sshbuf_putf(command, "%s%s",
			    i ? " " : "", av[i])) != 0)
				fatal_fr(r, "buffer error");
		}
	}

	ssh_signal(SIGPIPE, SIG_IGN); /* ignore SIGPIPE early */

	/*
	 * Initialize "log" output.  Since we are the client all output
	 * goes to stderr unless otherwise specified by -y or -E.
	 */
	if (use_syslog && logfile != NULL)
		fatal("Can't specify both -y and -E");
	if (logfile != NULL)
		log_redirect_stderr_to(logfile);
	log_init(argv0,
	    options.log_level == SYSLOG_LEVEL_NOT_SET ?
	    SYSLOG_LEVEL_INFO : options.log_level,
	    options.log_facility == SYSLOG_FACILITY_NOT_SET ?
	    SYSLOG_FACILITY_USER : options.log_facility,
	    !use_syslog);

	if (debug_flag)
		logit("%s, %s", SSH_RELEASE, SSH_OPENSSL_VERSION);

	/* Parse the configuration files */
	process_config_files(options.host_arg, pw, 0, &want_final_pass);
	if (want_final_pass)
		debug("configuration requests final Match pass");

	/* Hostname canonicalisation needs a few options filled. */
	fill_default_options_for_canonicalization(&options);

	/* If the user has replaced the hostname then take it into use now */
	if (options.hostname != NULL) {
		/* NB. Please keep in sync with readconf.c:match_cfg_line() */
		cp = percent_expand(options.hostname,
		    "h", host, (char *)NULL);
		free(host);
		host = cp;
		free(options.hostname);
		options.hostname = xstrdup(host);
	}

	/* Don't lowercase addresses, they will be explicitly canonicalised */
	if ((was_addr = is_addr(host)) == 0)
		lowercase(host);

	/*
	 * Try to canonicalize if requested by configuration or the
	 * hostname is an address.
	 */
	if (options.canonicalize_hostname != SSH_CANONICALISE_NO || was_addr)
		addrs = resolve_canonicalize(&host, options.port);

	/*
	 * If CanonicalizePermittedCNAMEs have been specified but
	 * other canonicalization did not happen (by not being requested
	 * or by failing with fallback) then the hostname may still be changed
	 * as a result of CNAME following.
	 *
	 * Try to resolve the bare hostname name using the system resolver's
	 * usual search rules and then apply the CNAME follow rules.
	 *
	 * Skip the lookup if a ProxyCommand is being used unless the user
	 * has specifically requested canonicalisation for this case via
	 * CanonicalizeHostname=always
	 */
	direct = option_clear_or_none(options.proxy_command) &&
	    option_clear_or_none(options.jump_host);
	if (addrs == NULL && config_has_permitted_cnames(&options) && (direct ||
	    options.canonicalize_hostname == SSH_CANONICALISE_ALWAYS)) {
		if ((addrs = resolve_host(host, options.port,
		    direct, cname, sizeof(cname))) == NULL) {
			/* Don't fatal proxied host names not in the DNS */
			if (direct)
				cleanup_exit(255); /* logged in resolve_host */
		} else
			check_follow_cname(direct, &host, cname);
	}

	/*
	 * If canonicalisation is enabled then re-parse the configuration
	 * files as new stanzas may match.
	 */
	if (options.canonicalize_hostname != 0 && !want_final_pass) {
		debug("hostname canonicalisation enabled, "
		    "will re-parse configuration");
		want_final_pass = 1;
	}

	if (want_final_pass) {
		debug("re-parsing configuration");
		free(options.hostname);
		options.hostname = xstrdup(host);
		process_config_files(options.host_arg, pw, 1, NULL);
		/*
		 * Address resolution happens early with canonicalisation
		 * enabled and the port number may have changed since, so
		 * reset it in address list
		 */
		if (addrs != NULL && options.port > 0)
			set_addrinfo_port(addrs, options.port);
	}

	/* Fill configuration defaults. */
	if (fill_default_options(&options) != 0)
		cleanup_exit(255);

	if (options.user == NULL)
		options.user = xstrdup(pw->pw_name);

	/*
	 * If ProxyJump option specified, then construct a ProxyCommand now.
	 */
	if (options.jump_host != NULL) {
		char port_s[8];
		const char *jumpuser = options.jump_user, *sshbin = argv0;
		int port = options.port, jumpport = options.jump_port;

		if (port <= 0)
			port = default_ssh_port();
		if (jumpport <= 0)
			jumpport = default_ssh_port();
		if (jumpuser == NULL)
			jumpuser = options.user;
		if (strcmp(options.jump_host, host) == 0 && port == jumpport &&
		    strcmp(options.user, jumpuser) == 0)
			fatal("jumphost loop via %s", options.jump_host);

		/*
		 * Try to use SSH indicated by argv[0], but fall back to
		 * "ssh" if it appears unavailable.
		 */
		if (strchr(argv0, '/') != NULL && access(argv0, X_OK) != 0)
			sshbin = "ssh";

		/* Consistency check */
		if (options.proxy_command != NULL)
			fatal("inconsistent options: ProxyCommand+ProxyJump");
		/* Never use FD passing for ProxyJump */
		options.proxy_use_fdpass = 0;
		snprintf(port_s, sizeof(port_s), "%d", options.jump_port);
		xasprintf(&options.proxy_command,
		    "%s%s%s%s%s%s%s%s%s%s%.*s -W '[%%h]:%%p' %s",
		    sshbin,
		    /* Optional "-l user" argument if jump_user set */
		    options.jump_user == NULL ? "" : " -l ",
		    options.jump_user == NULL ? "" : options.jump_user,
		    /* Optional "-p port" argument if jump_port set */
		    options.jump_port <= 0 ? "" : " -p ",
		    options.jump_port <= 0 ? "" : port_s,
		    /* Optional additional jump hosts ",..." */
		    options.jump_extra == NULL ? "" : " -J ",
		    options.jump_extra == NULL ? "" : options.jump_extra,
		    /* Optional "-F" argument if -F specified */
		    config == NULL ? "" : " -F ",
		    config == NULL ? "" : config,
		    /* Optional "-v" arguments if -v set */
		    debug_flag ? " -" : "",
		    debug_flag, "vvv",
		    /* Mandatory hostname */
		    options.jump_host);
		debug("Setting implicit ProxyCommand from ProxyJump: %s",
		    options.proxy_command);
	}

	if (options.port == 0)
		options.port = default_ssh_port();
	channel_set_af(ssh, options.address_family);

	/* Tidy and check options */
	if (options.host_key_alias != NULL)
		lowercase(options.host_key_alias);
	if (options.proxy_command != NULL &&
	    strcmp(options.proxy_command, "-") == 0 &&
	    options.proxy_use_fdpass)
		fatal("ProxyCommand=- and ProxyUseFDPass are incompatible");
	if (options.update_hostkeys == SSH_UPDATE_HOSTKEYS_ASK) {
		if (options.control_persist && options.control_path != NULL) {
			debug("UpdateHostKeys=ask is incompatible with "
			    "ControlPersist; disabling");
			options.update_hostkeys = 0;
		} else if (sshbuf_len(command) != 0 ||
		    options.remote_command != NULL ||
		    options.request_tty == REQUEST_TTY_NO) {
			debug("UpdateHostKeys=ask is incompatible with "
			    "remote command execution; disabling");
			options.update_hostkeys = 0;
		} else if (options.log_level < SYSLOG_LEVEL_INFO) {
			/* no point logging anything; user won't see it */
			options.update_hostkeys = 0;
		}
	}
	if (options.connection_attempts <= 0)
		fatal("Invalid number of ConnectionAttempts");

	if (sshbuf_len(command) != 0 && options.remote_command != NULL)
		fatal("Cannot execute command-line and remote command.");

	/* Cannot fork to background if no command. */
	if (options.fork_after_authentication && sshbuf_len(command) == 0 &&
	    options.remote_command == NULL &&
	    options.session_type != SESSION_TYPE_NONE)
		fatal("Cannot fork into background without a command "
		    "to execute.");

	/* reinit */
	log_init(argv0, options.log_level, options.log_facility, !use_syslog);
	for (j = 0; j < options.num_log_verbose; j++) {
		if (strcasecmp(options.log_verbose[j], "none") == 0)
			break;
		log_verbose_add(options.log_verbose[j]);
	}

	if (options.request_tty == REQUEST_TTY_YES ||
	    options.request_tty == REQUEST_TTY_FORCE)
		tty_flag = 1;

	/* Allocate a tty by default if no command specified. */
	if (sshbuf_len(command) == 0 && options.remote_command == NULL)
		tty_flag = options.request_tty != REQUEST_TTY_NO;

	/* Force no tty */
	if (options.request_tty == REQUEST_TTY_NO ||
	    (muxclient_command && muxclient_command != SSHMUX_COMMAND_PROXY) ||
	    options.session_type == SESSION_TYPE_NONE)
		tty_flag = 0;
	/* Do not allocate a tty if stdin is not a tty. */
	if ((!isatty(fileno(stdin)) || options.stdin_null) &&
	    options.request_tty != REQUEST_TTY_FORCE) {
		if (tty_flag)
			logit("Pseudo-terminal will not be allocated because "
			    "stdin is not a terminal.");
		tty_flag = 0;
	}

	/* Set up strings used to percent_expand() arguments */
	cinfo = xcalloc(1, sizeof(*cinfo));
	if (gethostname(thishost, sizeof(thishost)) == -1)
		fatal("gethostname: %s", strerror(errno));
	cinfo->thishost = xstrdup(thishost);
	thishost[strcspn(thishost, ".")] = '\0';
	cinfo->shorthost = xstrdup(thishost);
	xasprintf(&cinfo->portstr, "%d", options.port);
	xasprintf(&cinfo->uidstr, "%llu",
	    (unsigned long long)pw->pw_uid);
	cinfo->keyalias = xstrdup(options.host_key_alias ?
	    options.host_key_alias : options.host_arg);
	cinfo->conn_hash_hex = ssh_connection_hash(cinfo->thishost, host,
	    cinfo->portstr, options.user);
	cinfo->host_arg = xstrdup(options.host_arg);
	cinfo->remhost = xstrdup(host);
	cinfo->remuser = xstrdup(options.user);
	cinfo->homedir = xstrdup(pw->pw_dir);
	cinfo->locuser = xstrdup(pw->pw_name);

	/*
	 * Expand tokens in arguments. NB. LocalCommand is expanded later,
	 * after port-forwarding is set up, so it may pick up any local
	 * tunnel interface name allocated.
	 */
	if (options.remote_command != NULL) {
		debug3("expanding RemoteCommand: %s", options.remote_command);
		cp = options.remote_command;
		options.remote_command = default_client_percent_expand(cp,
		    cinfo);
		debug3("expanded RemoteCommand: %s", options.remote_command);
		free(cp);
		if ((r = sshbuf_put(command, options.remote_command,
		    strlen(options.remote_command))) != 0)
			fatal_fr(r, "buffer error");
	}

	if (options.control_path != NULL) {
		cp = tilde_expand_filename(options.control_path, getuid());
		free(options.control_path);
		options.control_path = default_client_percent_dollar_expand(cp,
		    cinfo);
		free(cp);
	}

	if (options.identity_agent != NULL) {
		p = tilde_expand_filename(options.identity_agent, getuid());
		cp = default_client_percent_dollar_expand(p, cinfo);
		free(p);
		free(options.identity_agent);
		options.identity_agent = cp;
	}

	if (options.revoked_host_keys != NULL) {
		p = tilde_expand_filename(options.revoked_host_keys, getuid());
		cp = default_client_percent_dollar_expand(p, cinfo);
		free(p);
		free(options.revoked_host_keys);
		options.revoked_host_keys = cp;
	}

	if (options.forward_agent_sock_path != NULL) {
		p = tilde_expand_filename(options.forward_agent_sock_path,
		    getuid());
		cp = default_client_percent_dollar_expand(p, cinfo);
		free(p);
		free(options.forward_agent_sock_path);
		options.forward_agent_sock_path = cp;
		if (stat(options.forward_agent_sock_path, &st) != 0) {
			error("Cannot forward agent socket path \"%s\": %s",
			    options.forward_agent_sock_path, strerror(errno));
			if (options.exit_on_forward_failure)
				cleanup_exit(255);
		}
	}

	if (options.num_system_hostfiles > 0 &&
	    strcasecmp(options.system_hostfiles[0], "none") == 0) {
		if (options.num_system_hostfiles > 1)
			fatal("Invalid GlobalKnownHostsFiles: \"none\" "
			    "appears with other entries");
		free(options.system_hostfiles[0]);
		options.system_hostfiles[0] = NULL;
		options.num_system_hostfiles = 0;
	}

	if (options.num_user_hostfiles > 0 &&
	    strcasecmp(options.user_hostfiles[0], "none") == 0) {
		if (options.num_user_hostfiles > 1)
			fatal("Invalid UserKnownHostsFiles: \"none\" "
			    "appears with other entries");
		free(options.user_hostfiles[0]);
		options.user_hostfiles[0] = NULL;
		options.num_user_hostfiles = 0;
	}
	for (j = 0; j < options.num_user_hostfiles; j++) {
		if (options.user_hostfiles[j] == NULL)
			continue;
		cp = tilde_expand_filename(options.user_hostfiles[j], getuid());
		p = default_client_percent_dollar_expand(cp, cinfo);
		if (strcmp(options.user_hostfiles[j], p) != 0)
			debug3("expanded UserKnownHostsFile '%s' -> "
			    "'%s'", options.user_hostfiles[j], p);
		free(options.user_hostfiles[j]);
		free(cp);
		options.user_hostfiles[j] = p;
	}

	for (i = 0; i < options.num_local_forwards; i++) {
		if (options.local_forwards[i].listen_path != NULL) {
			cp = options.local_forwards[i].listen_path;
			p = options.local_forwards[i].listen_path =
			    default_client_percent_expand(cp, cinfo);
			if (strcmp(cp, p) != 0)
				debug3("expanded LocalForward listen path "
				    "'%s' -> '%s'", cp, p);
			free(cp);
		}
		if (options.local_forwards[i].connect_path != NULL) {
			cp = options.local_forwards[i].connect_path;
			p = options.local_forwards[i].connect_path =
			    default_client_percent_expand(cp, cinfo);
			if (strcmp(cp, p) != 0)
				debug3("expanded LocalForward connect path "
				    "'%s' -> '%s'", cp, p);
			free(cp);
		}
	}

	for (i = 0; i < options.num_remote_forwards; i++) {
		if (options.remote_forwards[i].listen_path != NULL) {
			cp = options.remote_forwards[i].listen_path;
			p = options.remote_forwards[i].listen_path =
			    default_client_percent_expand(cp, cinfo);
			if (strcmp(cp, p) != 0)
				debug3("expanded RemoteForward listen path "
				    "'%s' -> '%s'", cp, p);
			free(cp);
		}
		if (options.remote_forwards[i].connect_path != NULL) {
			cp = options.remote_forwards[i].connect_path;
			p = options.remote_forwards[i].connect_path =
			    default_client_percent_expand(cp, cinfo);
			if (strcmp(cp, p) != 0)
				debug3("expanded RemoteForward connect path "
				    "'%s' -> '%s'", cp, p);
			free(cp);
		}
	}

	if (config_test) {
		dump_client_config(&options, host);
		exit(0);
	}

	/* Expand SecurityKeyProvider if it refers to an environment variable */
	if (options.sk_provider != NULL && *options.sk_provider == '$' &&
	    strlen(options.sk_provider) > 1) {
		if ((cp = getenv(options.sk_provider + 1)) == NULL) {
			debug("Authenticator provider %s did not resolve; "
			    "disabling", options.sk_provider);
			free(options.sk_provider);
			options.sk_provider = NULL;
		} else {
			debug2("resolved SecurityKeyProvider %s => %s",
			    options.sk_provider, cp);
			free(options.sk_provider);
			options.sk_provider = xstrdup(cp);
		}
	}

	if (muxclient_command != 0 && options.control_path == NULL)
		fatal("No ControlPath specified for \"-O\" command");
	if (options.control_path != NULL) {
		int sock;
		if ((sock = muxclient(options.control_path)) >= 0) {
			ssh_packet_set_connection(ssh, sock, sock);
			ssh_packet_set_mux(ssh);
			goto skip_connect;
		}
	}

	/*
	 * If hostname canonicalisation was not enabled, then we may not
	 * have yet resolved the hostname. Do so now.
	 */
	if (addrs == NULL && options.proxy_command == NULL) {
		debug2("resolving \"%s\" port %d", host, options.port);
		if ((addrs = resolve_host(host, options.port, 1,
		    cname, sizeof(cname))) == NULL)
			cleanup_exit(255); /* resolve_host logs the error */
	}

	if (options.connection_timeout >= INT_MAX/1000)
		timeout_ms = INT_MAX;
	else
		timeout_ms = options.connection_timeout * 1000;

	/* Open a connection to the remote host. */
	/* we try initially on the default hpnssh port returned by
	 * default_ssh_port() which now returns HPNSSH_DEFAULT_PORT
	 * if that fails we reset the port to SSH_DEFAULT_PORT
	 * -cjr 8/17/2022
	 */
tryagain:
	if (ssh_connect(ssh, host, options.host_arg, addrs, &hostaddr,
	    options.port, options.connection_attempts,
	    &timeout_ms, options.tcp_keep_alive) != 0) {
		/* could not connect. If the port requested is the same as
		 * hpnssh default port then fallback. Otherwise, exit */
		if ((options.port == default_ssh_port()) && options.fallback) {
			int port = options.fallback_port;
			options.port = port;
			fprintf(stderr, "HPNSSH server not available on default port %d\n",
				default_ssh_port());
			if (port == 22)
				fprintf(stderr, "Falling back to OpenSSH default port %d\n",
					port);
			else
				fprintf(stderr, "Falling back to user defined port %d\n",
					port);
			addrs = resolve_host(host, port, 1,
					     cname, sizeof(cname));
			goto tryagain;
		} else {
			exit(255);
		}
		exit(255);
	}

	if (addrs != NULL)
		freeaddrinfo(addrs);

	ssh_packet_set_timeout(ssh, options.server_alive_interval,
	    options.server_alive_count_max);

	if (timeout_ms > 0)
		debug3("timeout: %d ms remain after connect", timeout_ms);

	/*
	 * If we successfully made the connection and we have hostbased auth
	 * enabled, load the public keys so we can later use the ssh-keysign
	 * helper to sign challenges.
	 */
	sensitive_data.nkeys = 0;
	sensitive_data.keys = NULL;
	if (options.hostbased_authentication) {
		int loaded = 0;

		sensitive_data.nkeys = 10;
		sensitive_data.keys = xcalloc(sensitive_data.nkeys,
		    sizeof(*sensitive_data.keys));

		/* XXX check errors? */
#define L_PUBKEY(p,o) do { \
	if ((o) >= sensitive_data.nkeys) \
		fatal_f("pubkey out of array bounds"); \
	check_load(sshkey_load_public(p, &(sensitive_data.keys[o]), NULL), \
	    &(sensitive_data.keys[o]), p, "pubkey"); \
	if (sensitive_data.keys[o] != NULL) { \
		debug2("hostbased key %d: %s key from \"%s\"", o, \
		    sshkey_ssh_name(sensitive_data.keys[o]), p); \
		loaded++; \
	} \
} while (0)
#define L_CERT(p,o) do { \
	if ((o) >= sensitive_data.nkeys) \
		fatal_f("cert out of array bounds"); \
	check_load(sshkey_load_cert(p, &(sensitive_data.keys[o])), \
	    &(sensitive_data.keys[o]), p, "cert"); \
	if (sensitive_data.keys[o] != NULL) { \
		debug2("hostbased key %d: %s cert from \"%s\"", o, \
		    sshkey_ssh_name(sensitive_data.keys[o]), p); \
		loaded++; \
	} \
} while (0)

		if (options.hostbased_authentication == 1) {
			L_CERT(_PATH_HOST_ECDSA_KEY_FILE, 0);
			L_CERT(_PATH_HOST_ED25519_KEY_FILE, 1);
			L_CERT(_PATH_HOST_RSA_KEY_FILE, 2);
			L_CERT(_PATH_HOST_DSA_KEY_FILE, 3);
			L_PUBKEY(_PATH_HOST_ECDSA_KEY_FILE, 4);
			L_PUBKEY(_PATH_HOST_ED25519_KEY_FILE, 5);
			L_PUBKEY(_PATH_HOST_RSA_KEY_FILE, 6);
			L_PUBKEY(_PATH_HOST_DSA_KEY_FILE, 7);
			L_CERT(_PATH_HOST_XMSS_KEY_FILE, 8);
			L_PUBKEY(_PATH_HOST_XMSS_KEY_FILE, 9);
			if (loaded == 0)
				debug("HostbasedAuthentication enabled but no "
				   "local public host keys could be loaded.");
		}
	}

	/* load options.identity_files */
	load_public_identity_files(cinfo);

	/* optionally set the SSH_AUTHSOCKET_ENV_NAME variable */
	if (options.identity_agent &&
	    strcmp(options.identity_agent, SSH_AUTHSOCKET_ENV_NAME) != 0) {
		if (strcmp(options.identity_agent, "none") == 0) {
			unsetenv(SSH_AUTHSOCKET_ENV_NAME);
		} else {
			cp = options.identity_agent;
			/* legacy (limited) format */
			if (cp[0] == '$' && cp[1] != '{') {
				if (!valid_env_name(cp + 1)) {
					fatal("Invalid IdentityAgent "
					    "environment variable name %s", cp);
				}
				if ((p = getenv(cp + 1)) == NULL)
					unsetenv(SSH_AUTHSOCKET_ENV_NAME);
				else
					setenv(SSH_AUTHSOCKET_ENV_NAME, p, 1);
			} else {
				/* identity_agent specifies a path directly */
				setenv(SSH_AUTHSOCKET_ENV_NAME, cp, 1);
			}
		}
	}

	if (options.forward_agent && options.forward_agent_sock_path != NULL) {
		cp = options.forward_agent_sock_path;
		if (cp[0] == '$') {
			if (!valid_env_name(cp + 1)) {
				fatal("Invalid ForwardAgent environment variable name %s", cp);
			}
			if ((p = getenv(cp + 1)) != NULL)
				forward_agent_sock_path = xstrdup(p);
			else
				options.forward_agent = 0;
			free(cp);
		} else {
			forward_agent_sock_path = cp;
		}
	}

	/* Expand ~ in known host file names. */
	tilde_expand_paths(options.system_hostfiles,
	    options.num_system_hostfiles);
	tilde_expand_paths(options.user_hostfiles, options.num_user_hostfiles);

	ssh_signal(SIGCHLD, main_sigchld_handler);

	/* Log into the remote system.  Never returns if the login fails. */
	ssh_login(ssh, &sensitive_data, host, (struct sockaddr *)&hostaddr,
	    options.port, pw, timeout_ms, cinfo);

	/* We no longer need the private host keys.  Clear them now. */
	if (sensitive_data.nkeys != 0) {
		for (i = 0; i < sensitive_data.nkeys; i++) {
			if (sensitive_data.keys[i] != NULL) {
				/* Destroys contents safely */
				debug3("clear hostkey %d", i);
				sshkey_free(sensitive_data.keys[i]);
				sensitive_data.keys[i] = NULL;
			}
		}
		free(sensitive_data.keys);
	}
	for (i = 0; i < options.num_identity_files; i++) {
		free(options.identity_files[i]);
		options.identity_files[i] = NULL;
		if (options.identity_keys[i]) {
			sshkey_free(options.identity_keys[i]);
			options.identity_keys[i] = NULL;
		}
	}
	for (i = 0; i < options.num_certificate_files; i++) {
		free(options.certificate_files[i]);
		options.certificate_files[i] = NULL;
	}

#ifdef ENABLE_PKCS11
	(void)pkcs11_del_provider(options.pkcs11_provider);
#endif

 skip_connect:
	exit_status = ssh_session2(ssh, cinfo);
	ssh_conn_info_free(cinfo);
	ssh_packet_close(ssh);

	if (options.control_path != NULL && muxserver_sock != -1)
		unlink(options.control_path);

	/* Kill ProxyCommand if it is running. */
	ssh_kill_proxy_command();

	return exit_status;
}

static void
control_persist_detach(void)
{
	pid_t pid;

	debug_f("backgrounding master process");

	/*
	 * master (current process) into the background, and make the
	 * foreground process a client of the backgrounded master.
	 */
	switch ((pid = fork())) {
	case -1:
		fatal_f("fork: %s", strerror(errno));
	case 0:
		/* Child: master process continues mainloop */
		break;
	default:
		/*
		 * Parent: set up mux client to connect to backgrounded
		 * master.
		 */
		debug2_f("background process is %ld", (long)pid);
		options.stdin_null = ostdin_null_flag;
		options.request_tty = orequest_tty;
		tty_flag = otty_flag;
		options.fork_after_authentication = ofork_after_authentication;
		options.session_type = osession_type;
		close(muxserver_sock);
		muxserver_sock = -1;
		options.control_master = SSHCTL_MASTER_NO;
		(void)muxclient(options.control_path);
		/* muxclient() doesn't return on success. */
		fatal("Failed to connect to new control master");
	}
	if (stdfd_devnull(1, 1, !(log_is_on_stderr() && debug_flag)) == -1)
		error_f("stdfd_devnull failed");
	daemon(1, 1);
	setproctitle("%s [mux]", options.control_path);
}

/* Do fork() after authentication. Used by "ssh -f" */
static void
fork_postauth(struct ssh *ssh)
{
	if (need_controlpersist_detach)
		control_persist_detach();
	debug("forking to background");
	options.fork_after_authentication = 0;
	if (daemon(1, 1) == -1)
		fatal("daemon() failed: %.200s", strerror(errno));
	if (stdfd_devnull(1, 1, !(log_is_on_stderr() && debug_flag)) == -1)
		error_f("stdfd_devnull failed");

	/* we do the cipher switch here in the event that the client
	   is forking or has a delayed fork */
	cipher_switch(ssh);
}

static void
forwarding_success(struct ssh *ssh)
{
	if (forward_confirms_pending == -1)
		return;
	if (--forward_confirms_pending == 0) {
		debug_f("all expected forwarding replies received");
		if (options.fork_after_authentication)
			fork_postauth(ssh);
	} else {
		debug2_f("%d expected forwarding replies remaining",
		    forward_confirms_pending);
	}
}

/* Callback for remote forward global requests */
static void
ssh_confirm_remote_forward(struct ssh *ssh, int type, u_int32_t seq, void *ctxt)
{
	struct Forward *rfwd = (struct Forward *)ctxt;
	u_int port;
	int r;

	/* XXX verbose() on failure? */
	debug("remote forward %s for: listen %s%s%d, connect %s:%d",
	    type == SSH2_MSG_REQUEST_SUCCESS ? "success" : "failure",
	    rfwd->listen_path ? rfwd->listen_path :
	    rfwd->listen_host ? rfwd->listen_host : "",
	    (rfwd->listen_path || rfwd->listen_host) ? ":" : "",
	    rfwd->listen_port, rfwd->connect_path ? rfwd->connect_path :
	    rfwd->connect_host, rfwd->connect_port);
	if (rfwd->listen_path == NULL && rfwd->listen_port == 0) {
		if (type == SSH2_MSG_REQUEST_SUCCESS) {
			if ((r = sshpkt_get_u32(ssh, &port)) != 0)
				fatal_fr(r, "parse packet");
			if (port > 65535) {
				error("Invalid allocated port %u for remote "
				    "forward to %s:%d", port,
				    rfwd->connect_host, rfwd->connect_port);
				/* Ensure failure processing runs below */
				type = SSH2_MSG_REQUEST_FAILURE;
				channel_update_permission(ssh,
				    rfwd->handle, -1);
			} else {
				rfwd->allocated_port = (int)port;
				logit("Allocated port %u for remote "
				    "forward to %s:%d",
				    rfwd->allocated_port, rfwd->connect_path ?
				    rfwd->connect_path : rfwd->connect_host,
				    rfwd->connect_port);
				channel_update_permission(ssh,
				    rfwd->handle, rfwd->allocated_port);
			}
		} else {
			channel_update_permission(ssh, rfwd->handle, -1);
		}
	}

	if (type == SSH2_MSG_REQUEST_FAILURE) {
		if (options.exit_on_forward_failure) {
			if (rfwd->listen_path != NULL)
				fatal("Error: remote port forwarding failed "
				    "for listen path %s", rfwd->listen_path);
			else
				fatal("Error: remote port forwarding failed "
				    "for listen port %d", rfwd->listen_port);
		} else {
			if (rfwd->listen_path != NULL)
				logit("Warning: remote port forwarding failed "
				    "for listen path %s", rfwd->listen_path);
			else
				logit("Warning: remote port forwarding failed "
				    "for listen port %d", rfwd->listen_port);
		}
	}
	forwarding_success(ssh);
}

static void
client_cleanup_stdio_fwd(struct ssh *ssh, int id, int force, void *arg)
{
	debug("stdio forwarding: done");
	cleanup_exit(0);
}

static void
ssh_stdio_confirm(struct ssh *ssh, int id, int success, void *arg)
{
	if (!success)
		fatal("stdio forwarding failed");
}

static void
ssh_tun_confirm(struct ssh *ssh, int id, int success, void *arg)
{
	if (!success) {
		error("Tunnel forwarding failed");
		if (options.exit_on_forward_failure)
			cleanup_exit(255);
	}

	debug_f("tunnel forward established, id=%d", id);
	forwarding_success(ssh);
}

static void
ssh_init_stdio_forwarding(struct ssh *ssh)
{
	Channel *c;
	int in, out;

	if (options.stdio_forward_host == NULL)
		return;

	debug3_f("%s:%d", options.stdio_forward_host,
	    options.stdio_forward_port);

	if ((in = dup(STDIN_FILENO)) == -1 ||
	    (out = dup(STDOUT_FILENO)) == -1)
		fatal_f("dup() in/out failed");
	if ((c = channel_connect_stdio_fwd(ssh, options.stdio_forward_host,
	    options.stdio_forward_port, in, out,
	    CHANNEL_NONBLOCK_STDIO)) == NULL)
		fatal_f("channel_connect_stdio_fwd failed");
	channel_register_cleanup(ssh, c->self, client_cleanup_stdio_fwd, 0);
	channel_register_open_confirm(ssh, c->self, ssh_stdio_confirm, NULL);
}

static void
ssh_init_forward_permissions(struct ssh *ssh, const char *what, char **opens,
    u_int num_opens)
{
	u_int i;
	int port;
	char *addr, *arg, *oarg;
	int where = FORWARD_LOCAL;

	channel_clear_permission(ssh, FORWARD_ADM, where);
	if (num_opens == 0)
		return; /* permit any */

	/* handle keywords: "any" / "none" */
	if (num_opens == 1 && strcmp(opens[0], "any") == 0)
		return;
	if (num_opens == 1 && strcmp(opens[0], "none") == 0) {
		channel_disable_admin(ssh, where);
		return;
	}
	/* Otherwise treat it as a list of permitted host:port */
	for (i = 0; i < num_opens; i++) {
		oarg = arg = xstrdup(opens[i]);
		addr = hpdelim(&arg);
		if (addr == NULL)
			fatal_f("missing host in %s", what);
		addr = cleanhostname(addr);
		if (arg == NULL || ((port = permitopen_port(arg)) < 0))
			fatal_f("bad port number in %s", what);
		/* Send it to channels layer */
		channel_add_permission(ssh, FORWARD_ADM,
		    where, addr, port);
		free(oarg);
	}
}

static void
ssh_init_forwarding(struct ssh *ssh, char **ifname)
{
	int success = 0;
	int i;

	ssh_init_forward_permissions(ssh, "permitremoteopen",
	    options.permitted_remote_opens,
	    options.num_permitted_remote_opens);

	if (options.exit_on_forward_failure)
		forward_confirms_pending = 0; /* track pending requests */
	/* Initiate local TCP/IP port forwardings. */
	for (i = 0; i < options.num_local_forwards; i++) {
		debug("Local connections to %.200s:%d forwarded to remote "
		    "address %.200s:%d",
		    (options.local_forwards[i].listen_path != NULL) ?
		    options.local_forwards[i].listen_path :
		    (options.local_forwards[i].listen_host == NULL) ?
		    (options.fwd_opts.gateway_ports ? "*" : "LOCALHOST") :
		    options.local_forwards[i].listen_host,
		    options.local_forwards[i].listen_port,
		    (options.local_forwards[i].connect_path != NULL) ?
		    options.local_forwards[i].connect_path :
		    options.local_forwards[i].connect_host,
		    options.local_forwards[i].connect_port);
		success += channel_setup_local_fwd_listener(ssh,
		    &options.local_forwards[i], &options.fwd_opts);
	}
	if (i > 0 && success != i && options.exit_on_forward_failure)
		fatal("Could not request local forwarding.");
	if (i > 0 && success == 0)
		error("Could not request local forwarding.");

	/* Initiate remote TCP/IP port forwardings. */
	for (i = 0; i < options.num_remote_forwards; i++) {
		debug("Remote connections from %.200s:%d forwarded to "
		    "local address %.200s:%d",
		    (options.remote_forwards[i].listen_path != NULL) ?
		    options.remote_forwards[i].listen_path :
		    (options.remote_forwards[i].listen_host == NULL) ?
		    "LOCALHOST" : options.remote_forwards[i].listen_host,
		    options.remote_forwards[i].listen_port,
		    (options.remote_forwards[i].connect_path != NULL) ?
		    options.remote_forwards[i].connect_path :
		    options.remote_forwards[i].connect_host,
		    options.remote_forwards[i].connect_port);
		if ((options.remote_forwards[i].handle =
		    channel_request_remote_forwarding(ssh,
		    &options.remote_forwards[i])) >= 0) {
			client_register_global_confirm(
			    ssh_confirm_remote_forward,
			    &options.remote_forwards[i]);
			forward_confirms_pending++;
		} else if (options.exit_on_forward_failure)
			fatal("Could not request remote forwarding.");
		else
			logit("Warning: Could not request remote forwarding.");
	}

	/* Initiate tunnel forwarding. */
	if (options.tun_open != SSH_TUNMODE_NO) {
		if ((*ifname = client_request_tun_fwd(ssh,
		    options.tun_open, options.tun_local,
		    options.tun_remote, ssh_tun_confirm, NULL)) != NULL)
			forward_confirms_pending++;
		else if (options.exit_on_forward_failure)
			fatal("Could not request tunnel forwarding.");
		else
			error("Could not request tunnel forwarding.");
	}
	if (forward_confirms_pending > 0) {
		debug_f("expecting replies for %d forwards",
		    forward_confirms_pending);
	}
}

static void
check_agent_present(void)
{
	int r;

	if (options.forward_agent) {
		/* Clear agent forwarding if we don't have an agent. */
		if ((r = ssh_get_authentication_socket(NULL)) != 0) {
			options.forward_agent = 0;
			if (r != SSH_ERR_AGENT_NOT_PRESENT)
				debug_r(r, "ssh_get_authentication_socket");
		}
	}
}

static void
ssh_session2_setup(struct ssh *ssh, int id, int success, void *arg)
{
	extern char **environ;
	const char *display, *term;
	int r, interactive = tty_flag;
	char *proto = NULL, *data = NULL;

	if (!success)
		return; /* No need for error message, channels code sends one */

	display = getenv("DISPLAY");
	if (display == NULL && options.forward_x11)
		debug("X11 forwarding requested but DISPLAY not set");
	if (options.forward_x11 && client_x11_get_proto(ssh, display,
	    options.xauth_location, options.forward_x11_trusted,
	    options.forward_x11_timeout, &proto, &data) == 0) {
		/* Request forwarding with authentication spoofing. */
		debug("Requesting X11 forwarding with authentication "
		    "spoofing.");
		x11_request_forwarding_with_spoofing(ssh, id, display, proto,
		    data, 1);
		client_expect_confirm(ssh, id, "X11 forwarding", CONFIRM_WARN);
		/* XXX exit_on_forward_failure */
		interactive = 1;
	}

	check_agent_present();
	if (options.forward_agent) {
		debug("Requesting authentication agent forwarding.");
		channel_request_start(ssh, id, "auth-agent-req@openssh.com", 0);
		if ((r = sshpkt_send(ssh)) != 0)
			fatal_fr(r, "send packet");
	}

	/* Tell the packet module whether this is an interactive session. */
	ssh_packet_set_interactive(ssh, interactive,
	    options.ip_qos_interactive, options.ip_qos_bulk);

	if ((term = lookup_env_in_list("TERM", options.setenv,
	    options.num_setenv)) == NULL || *term == '\0')
		term = getenv("TERM");
	client_session2_setup(ssh, id, tty_flag,
	    options.session_type == SESSION_TYPE_SUBSYSTEM, term,
	    NULL, fileno(stdin), command, environ);
}

static void
hpn_options_init(struct ssh *ssh)
{
	/*
	 * We need to check to see if what they want to do about buffer
	 * sizes here. In a hpn to nonhpn connection we want to limit
	 * the window size to something reasonable in case the far side
	 * has the large window bug. In hpn to hpn connection we want to
	 * use the max window size but allow the user to override it
	 * lastly if they disabled hpn then use the ssh std window size.
	 *
	 * So why don't we just do a getsockopt() here and set the
	 * ssh window to that? In the case of a autotuning receive
	 * window the window would get stuck at the initial buffer
	 * size generally less than 96k. Therefore we need to set the
	 * maximum ssh window size to the maximum hpn buffer size
	 * unless the user has specifically set the tcprcvbufpoll
	 * to no. In which case we *can* just set the window to the
	 * minimum of the hpn buffer size and tcp receive buffer size.
	 */

	if (tty_flag)
		options.hpn_buffer_size = CHAN_SES_WINDOW_DEFAULT;
	else
		options.hpn_buffer_size = 2 * 1024 * 1024;

	if (ssh->compat & SSH_BUG_LARGEWINDOW) {
		debug("HPN to Non-HPN connection");
	} else {
		debug("HPN to HPN connection");
		if (ssh->compat & SSH_HPNSSH) {
			debug("Using 'hpn' prefixed binaries");
		}
		int sock, socksize;
		socklen_t socksizelen;
		if (options.tcp_rcv_buf_poll <= 0) {
			sock = socket(AF_INET, SOCK_STREAM, 0);
			socksizelen = sizeof(socksize);
			getsockopt(sock, SOL_SOCKET, SO_RCVBUF,
				   &socksize, &socksizelen);
			close(sock);
			debug("socksize %d", socksize);
			options.hpn_buffer_size = socksize;
			debug("HPNBufferSize set to TCP RWIN: %d", options.hpn_buffer_size);
		} else {
			if (options.tcp_rcv_buf > 0) {
				/*
				 * Create a socket but don't connect it:
				 * we use that the get the rcv socket size
				 */
				sock = socket(AF_INET, SOCK_STREAM, 0);
				/*
				 * If they are using the tcp_rcv_buf option,
				 * attempt to set the buffer size to that.
				 */
				if (options.tcp_rcv_buf) {
					socksizelen = sizeof(options.tcp_rcv_buf);
					setsockopt(sock, SOL_SOCKET, SO_RCVBUF,
						   &options.tcp_rcv_buf, socksizelen);
				}
				socksizelen = sizeof(socksize);
				getsockopt(sock, SOL_SOCKET, SO_RCVBUF,
					   &socksize, &socksizelen);
				close(sock);
				debug("socksize %d", socksize);
				options.hpn_buffer_size = socksize;
				debug("HPNBufferSize set to user TCPRcvBuf: %d", options.hpn_buffer_size);
			}
		}
	}

	debug("Final hpn_buffer_size = %d", options.hpn_buffer_size);

	channel_set_hpn(options.hpn_disabled, options.hpn_buffer_size);
}

/* open new channel for a session */
static int
ssh_session2_open(struct ssh *ssh)
{
	Channel *c;
	int window, packetmax, in, out, err;

	if (options.stdin_null) {
		in = open(_PATH_DEVNULL, O_RDONLY);
	} else {
		in = dup(STDIN_FILENO);
	}
	out = dup(STDOUT_FILENO);
	err = dup(STDERR_FILENO);

	if (in == -1 || out == -1 || err == -1)
		fatal("dup() in/out/err failed");

	window = options.hpn_buffer_size;
	packetmax = CHAN_SES_PACKET_DEFAULT;
	if (tty_flag) {
		window = CHAN_SES_WINDOW_DEFAULT;
		window >>= 1;
		packetmax >>= 1;
	}
	c = channel_new(ssh,
	    "session", SSH_CHANNEL_OPENING, in, out, err,
	    window, packetmax, CHAN_EXTENDED_WRITE,
	    "client-session", CHANNEL_NONBLOCK_STDIO);

	/* TODO: Is this the right place for these options? */
	if (options.tcp_rcv_buf_poll > 0 && !options.hpn_disabled) {
		c->dynamic_window = 1;
		debug("Enabled Dynamic Window Scaling");
	}

	if (options.hpn_buffer_limit)
		c->hpn_buffer_limit = 1;


	debug3_f("channel_new: %d", c->self);

	channel_send_open(ssh, c->self);
	if (options.session_type != SESSION_TYPE_NONE)
		channel_register_open_confirm(ssh, c->self,
		    ssh_session2_setup, NULL);

	return c->self;
}

static int
ssh_session2(struct ssh *ssh, const struct ssh_conn_info *cinfo)
{
	int r, id = -1;
	char *cp, *tun_fwd_ifname = NULL;

	/*
	 * We need to initialize this early because the forwarding logic below
	 * might open channels that use the hpn buffer sizes.  We can't send a
	 * window of -1 (the default) to the server as it breaks things.
	 */
	hpn_options_init(ssh);

	/* XXX should be pre-session */
	if (!options.control_persist)
		ssh_init_stdio_forwarding(ssh);

	ssh_init_forwarding(ssh, &tun_fwd_ifname);

	if (options.local_command != NULL) {
		debug3("expanding LocalCommand: %s", options.local_command);
		cp = options.local_command;
		options.local_command = percent_expand(cp,
		    DEFAULT_CLIENT_PERCENT_EXPAND_ARGS(cinfo),
		    "T", tun_fwd_ifname == NULL ? "NONE" : tun_fwd_ifname,
		    (char *)NULL);
		debug3("expanded LocalCommand: %s", options.local_command);
		free(cp);
	}

	/* Start listening for multiplex clients */
	if (!ssh_packet_get_mux(ssh))
		muxserver_listen(ssh);

	/*
	 * If we are in control persist mode and have a working mux listen
	 * socket, then prepare to background ourselves and have a foreground
	 * client attach as a control client.
	 * NB. we must save copies of the flags that we override for
	 * the backgrounding, since we defer attachment of the client until
	 * after the connection is fully established (in particular,
	 * async rfwd replies have been received for ExitOnForwardFailure).
	 */
	if (options.control_persist && muxserver_sock != -1) {
		ostdin_null_flag = options.stdin_null;
		osession_type = options.session_type;
		orequest_tty = options.request_tty;
		otty_flag = tty_flag;
		ofork_after_authentication = options.fork_after_authentication;
		options.stdin_null = 1;
		options.session_type = SESSION_TYPE_NONE;
		tty_flag = 0;
		if ((osession_type != SESSION_TYPE_NONE ||
		    options.stdio_forward_host != NULL))
			need_controlpersist_detach = 1;
		options.fork_after_authentication = 1;
	}
	/*
	 * ControlPersist mux listen socket setup failed, attempt the
	 * stdio forward setup that we skipped earlier.
	 */
	if (options.control_persist && muxserver_sock == -1)
		ssh_init_stdio_forwarding(ssh);

	if (options.session_type != SESSION_TYPE_NONE)
		id = ssh_session2_open(ssh);
	else {
		ssh_packet_set_interactive(ssh,
		    options.control_master == SSHCTL_MASTER_NO,
		    options.ip_qos_interactive, options.ip_qos_bulk);
	}

	/* If we don't expect to open a new session, then disallow it */
	if (options.control_master == SSHCTL_MASTER_NO &&
	    (ssh->compat & SSH_NEW_OPENSSH)) {
		debug("Requesting no-more-sessions@openssh.com");
		if ((r = sshpkt_start(ssh, SSH2_MSG_GLOBAL_REQUEST)) != 0 ||
		    (r = sshpkt_put_cstring(ssh,
		    "no-more-sessions@openssh.com")) != 0 ||
		    (r = sshpkt_put_u8(ssh, 0)) != 0 ||
		    (r = sshpkt_send(ssh)) != 0)
			fatal_fr(r, "send packet");
	}

	/* Execute a local command */
	if (options.local_command != NULL &&
	    options.permit_local_command)
		ssh_local_cmd(options.local_command);

	/*
	 * stdout is now owned by the session channel; clobber it here
	 * so future channel closes are propagated to the local fd.
	 * NB. this can only happen after LocalCommand has completed,
	 * as it may want to write to stdout.
	 */
	if (!need_controlpersist_detach && stdfd_devnull(0, 1, 0) == -1)
		error_f("stdfd_devnull failed");

	/*
	 * If requested and we are not interested in replies to remote
	 * forwarding requests, then let ssh continue in the background.
	 */
	if (options.fork_after_authentication) {
		if (options.exit_on_forward_failure &&
		    options.num_remote_forwards > 0) {
			debug("deferring postauth fork until remote forward "
			    "confirmation received");
		} else
			fork_postauth(ssh);
	} else {
		/* check to see if we are switching ciphers to
		 * one of our parallel versions. If the client is
		 * forking then we handle it in fork_postauth()
		 */
		cipher_switch(ssh);
	}
	return client_loop(ssh, tty_flag, tty_flag ?
	    options.escape_char : SSH_ESCAPECHAR_NONE, id);
}

/* Loads all IdentityFile and CertificateFile keys */
static void
load_public_identity_files(const struct ssh_conn_info *cinfo)
{
	char *filename, *cp;
	struct sshkey *public;
	int i;
	u_int n_ids, n_certs;
	char *identity_files[SSH_MAX_IDENTITY_FILES];
	struct sshkey *identity_keys[SSH_MAX_IDENTITY_FILES];
	int identity_file_userprovided[SSH_MAX_IDENTITY_FILES];
	char *certificate_files[SSH_MAX_CERTIFICATE_FILES];
	struct sshkey *certificates[SSH_MAX_CERTIFICATE_FILES];
	int certificate_file_userprovided[SSH_MAX_CERTIFICATE_FILES];
#ifdef ENABLE_PKCS11
	struct sshkey **keys = NULL;
	char **comments = NULL;
	int nkeys;
#endif /* PKCS11 */

	n_ids = n_certs = 0;
	memset(identity_files, 0, sizeof(identity_files));
	memset(identity_keys, 0, sizeof(identity_keys));
	memset(identity_file_userprovided, 0,
	    sizeof(identity_file_userprovided));
	memset(certificate_files, 0, sizeof(certificate_files));
	memset(certificates, 0, sizeof(certificates));
	memset(certificate_file_userprovided, 0,
	    sizeof(certificate_file_userprovided));

#ifdef ENABLE_PKCS11
	if (options.pkcs11_provider != NULL &&
	    options.num_identity_files < SSH_MAX_IDENTITY_FILES &&
	    (pkcs11_init(!options.batch_mode) == 0) &&
	    (nkeys = pkcs11_add_provider(options.pkcs11_provider, NULL,
	    &keys, &comments)) > 0) {
		for (i = 0; i < nkeys; i++) {
			if (n_ids >= SSH_MAX_IDENTITY_FILES) {
				sshkey_free(keys[i]);
				free(comments[i]);
				continue;
			}
			identity_keys[n_ids] = keys[i];
			identity_files[n_ids] = comments[i]; /* transferred */
			n_ids++;
		}
		free(keys);
		free(comments);
	}
#endif /* ENABLE_PKCS11 */
	for (i = 0; i < options.num_identity_files; i++) {
		if (n_ids >= SSH_MAX_IDENTITY_FILES ||
		    strcasecmp(options.identity_files[i], "none") == 0) {
			free(options.identity_files[i]);
			options.identity_files[i] = NULL;
			continue;
		}
		cp = tilde_expand_filename(options.identity_files[i], getuid());
		filename = default_client_percent_dollar_expand(cp, cinfo);
		free(cp);
		check_load(sshkey_load_public(filename, &public, NULL),
		    &public, filename, "pubkey");
		debug("identity file %s type %d", filename,
		    public ? public->type : -1);
		free(options.identity_files[i]);
		identity_files[n_ids] = filename;
		identity_keys[n_ids] = public;
		identity_file_userprovided[n_ids] =
		    options.identity_file_userprovided[i];
		if (++n_ids >= SSH_MAX_IDENTITY_FILES)
			continue;

		/*
		 * If no certificates have been explicitly listed then try
		 * to add the default certificate variant too.
		 */
		if (options.num_certificate_files != 0)
			continue;
		xasprintf(&cp, "%s-cert", filename);
		check_load(sshkey_load_public(cp, &public, NULL),
		    &public, filename, "pubkey");
		debug("identity file %s type %d", cp,
		    public ? public->type : -1);
		if (public == NULL) {
			free(cp);
			continue;
		}
		if (!sshkey_is_cert(public)) {
			debug_f("key %s type %s is not a certificate",
			    cp, sshkey_type(public));
			sshkey_free(public);
			free(cp);
			continue;
		}
		/* NB. leave filename pointing to private key */
		identity_files[n_ids] = xstrdup(filename);
		identity_keys[n_ids] = public;
		identity_file_userprovided[n_ids] =
		    options.identity_file_userprovided[i];
		n_ids++;
	}

	if (options.num_certificate_files > SSH_MAX_CERTIFICATE_FILES)
		fatal_f("too many certificates");
	for (i = 0; i < options.num_certificate_files; i++) {
		cp = tilde_expand_filename(options.certificate_files[i],
		    getuid());
		filename = default_client_percent_dollar_expand(cp, cinfo);
		free(cp);

		check_load(sshkey_load_public(filename, &public, NULL),
		    &public, filename, "certificate");
		debug("certificate file %s type %d", filename,
		    public ? public->type : -1);
		free(options.certificate_files[i]);
		options.certificate_files[i] = NULL;
		if (public == NULL) {
			free(filename);
			continue;
		}
		if (!sshkey_is_cert(public)) {
			debug_f("key %s type %s is not a certificate",
			    filename, sshkey_type(public));
			sshkey_free(public);
			free(filename);
			continue;
		}
		certificate_files[n_certs] = filename;
		certificates[n_certs] = public;
		certificate_file_userprovided[n_certs] =
		    options.certificate_file_userprovided[i];
		++n_certs;
	}

	options.num_identity_files = n_ids;
	memcpy(options.identity_files, identity_files, sizeof(identity_files));
	memcpy(options.identity_keys, identity_keys, sizeof(identity_keys));
	memcpy(options.identity_file_userprovided,
	    identity_file_userprovided, sizeof(identity_file_userprovided));

	options.num_certificate_files = n_certs;
	memcpy(options.certificate_files,
	    certificate_files, sizeof(certificate_files));
	memcpy(options.certificates, certificates, sizeof(certificates));
	memcpy(options.certificate_file_userprovided,
	    certificate_file_userprovided,
	    sizeof(certificate_file_userprovided));
}

static void
main_sigchld_handler(int sig)
{
	int save_errno = errno;
	pid_t pid;
	int status;

	while ((pid = waitpid(-1, &status, WNOHANG)) > 0 ||
	    (pid == -1 && errno == EINTR))
		;
	errno = save_errno;
}<|MERGE_RESOLUTION|>--- conflicted
+++ resolved
@@ -181,23 +181,13 @@
 usage(void)
 {
 	fprintf(stderr,
-<<<<<<< HEAD
-"usage: ssh [-46AaCfGgKkMNnqsTtVvXxYy] [-B bind_interface] [-b bind_address]\n"
-"           [-c cipher_spec] [-D [bind_address:]port] [-E log_file]\n"
-"           [-e escape_char] [-F configfile] [-I pkcs11] [-i identity_file]\n"
-"           [-J destination] [-L address] [-l login_name] [-m mac_spec]\n"
-"           [-O ctl_cmd] [-o option] [-P tag] [-p port] [-Q query_option]\n"
-"           [-R address] [-S ctl_path] [-W host:port] [-w local_tun[:remote_tun]]\n"
-"           destination [command [argument ...]]\n"
-=======
-"usage: hpnssh [-46AaCfGgKkMNnqsTtVvXxYy] [-B bind_interface]\n"
-"              [-b bind_address] [-c cipher_spec] [-D [bind_address:]port]\n"
-"              [-E log_file] [-e escape_char] [-F configfile] [-I pkcs11]\n"
-"              [-i identity_file] [-J [user@]host[:port]] [-L address]\n"
-"              [-l login_name] [-m mac_spec] [-O ctl_cmd] [-o option] [-p port]\n"
-"              [-Q query_option] [-R address] [-S ctl_path] [-W host:port]\n"
-"              [-w local_tun[:remote_tun]] destination [command [argument ...]]\n"
->>>>>>> b86ad347
+"usage: hpnssh [-46AaCfGgKkMNnqsTtVvXxYy] [-B bind_interface] [-b bind_address]\n"
+"              [-c cipher_spec] [-D [bind_address:]port] [-E log_file]\n"
+"              [-e escape_char] [-F configfile] [-I pkcs11] [-i identity_file]\n"
+"              [-J destination] [-L address] [-l login_name] [-m mac_spec]\n"
+"              [-O ctl_cmd] [-o option] [-P tag] [-p port] [-Q query_option]\n"
+"              [-R address] [-S ctl_path] [-W host:port] [-w local_tun[:remote_tun]]\n"
+"              destination [command [argument ...]]\n"
 	);
 	exit(255);
 }
